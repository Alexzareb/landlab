import numpy as np
from landlab import Component
from landlab import RasterModelGrid
from landlab.utils.return_array import _return_array_at_node
from .cfuncs import calculate_qs_in

ROOT2 = np.sqrt(2.0)    # syntactic sugar for precalculated square root of 2
TIME_STEP_FACTOR = 0.5  # factor used in simple subdivision solver
DEFAULT_MINIMUM_TIME_STEP = 0.001  # default minimum time step duration

class ErosionDeposition(Component):
    """
    Erosion-Deposition model in the style of Davy and Lague (2009)

<<<<<<< HEAD
    Component written by C. Shobe, K. Barnhart, and G. Tucker.
=======
    Component written by C. Shobe, begun July 2016.
>>>>>>> aa4d3c1a
    """

    _name= 'ErosionDeposition'

    _input_var_names = (
        'flow__receiver_node',
        'flow__upstream_node_order',
        'topographic__steepest_slope',
        'drainage_area',
    )

    _output_var_names = (
        'topographic__elevation'
    )

    _var_units = {
        'flow__receiver_node': '-',
        'flow__upstream_node_order': '-',
        'topographic__steepest_slope': '-',
        'drainage_area': 'm**2',
        'topographic__elevation': 'm',
    }

    _var_mapping = {
        'flow__receiver_node': 'node',
        'flow__upstream_node_order': 'node',
        'topographic__steepest_slope': 'node',
        'drainage_area': 'node',
        'topographic__elevation': 'node',
    }

    _var_doc = {
        'flow__receiver_node':
            'Node array of receivers (node that receives flow from current '
            'node)',
        'flow__upstream_node_order':
            'Node array containing downstream-to-upstream ordered list of '
            'node IDs',
        'topographic__steepest_slope':
            'Topographic slope at each node',
        'drainage_area':
            "Upstream accumulated surface area contributing to the node's "
            "discharge",
        'topographic__elevation':
            'Land surface topographic elevation',
    }

    def __init__(self, grid, K=None, phi=None, v_s=None,
                 m_sp=None, n_sp=None, sp_crit=None, F_f=0.0,
                 method=None, discharge_method=None,
                 area_field=None, discharge_field=None, solver='basic',
                 dt_min=DEFAULT_MINIMUM_TIME_STEP,
                 **kwds):
        """Initialize the ErosionDeposition model.

        Parameters
        ----------
        grid : ModelGrid
            Landlab ModelGrid object
        K : float
            Erodibility constant for substrate (units vary).
        phi : float
            Sediment porosity [-].
        v_s : float
            Effective settling velocity for chosen grain size metric [L/T].
        m_sp : float
            Drainage area exponent (units vary)
        n_sp : float
            Slope exponent (units vary)
        sp_crit : float
            Critical stream power to erode substrate [E/(TL^2)]
        F_f : float
            Fraction of eroded material that turns into "fines" that do not
            contribute to (coarse) sediment load. Defaults to zero.
        method : string
            Either "simple_stream_power", "threshold_stream_power", or
            "stochastic_hydrology". Method for calculating sediment
            and bedrock entrainment/erosion.
        discharge_method : string
            Either "area_field" or "discharge_field". If using stochastic
            hydrology, determines whether component is supplied with
            drainage area or discharge.
        area_field : string or array
            Used if discharge_method = 'area_field'. Either field name or
            array of length(number_of_nodes) containing drainage areas [L^2].
        discharge_field : string or array
            Used if discharge_method = 'discharge_field'.Either field name or
            array of length(number_of_nodes) containing drainage areas [L^2/T].
        solver : string
            Solver to use. Options at present include:
                (1) 'basic' (default): explicit forward-time extrapolation.
                    Simple but will become unstable if time step is too large.
                (2) 'adaptive': adaptive time-step solver that estimates a
                    stable step size based on the shortest time to "flattening"
                    among all upstream-downstream node pairs.

        Examples
        ---------
        >>> import numpy as np
        >>> from landlab import RasterModelGrid
        >>> from landlab.components.flow_routing import FlowRouter
        >>> from landlab.components import DepressionFinderAndRouter
        >>> from landlab.components import ErosionDeposition
        >>> from landlab.components import FastscapeEroder
        >>> np.random.seed(seed = 5000)

        Define grid and initial topography:
            -5x5 grid with baselevel in the lower left corner
            -all other boundary nodes closed
            -Initial topography is plane tilted up to the upper right + noise

        >>> nr = 5
        >>> nc = 5
        >>> dx = 10
        >>> mg = RasterModelGrid((nr, nc), 10.0)
        >>> _ = mg.add_zeros('node', 'topographic__elevation')
        >>> mg['node']['topographic__elevation'] += mg.node_y/10 + \
                mg.node_x/10 + np.random.rand(len(mg.node_y)) / 10
        >>> mg.set_closed_boundaries_at_grid_edges(bottom_is_closed=True,\
                                                       left_is_closed=True,\
                                                       right_is_closed=True,\
                                                       top_is_closed=True)
        >>> mg.set_watershed_boundary_condition_outlet_id(0,\
                mg['node']['topographic__elevation'], -9999.)
        >>> fsc_dt = 100.
        >>> ed_dt = 1.

        Check initial topography

        >>> mg.at_node['topographic__elevation'] # doctest: +NORMALIZE_WHITESPACE
        array([ 0.02290479,  1.03606698,  2.0727653 ,  3.01126678,  4.06077707,
            1.08157495,  2.09812694,  3.00637448,  4.07999597,  5.00969486,
            2.04008677,  3.06621577,  4.09655859,  5.04809001,  6.02641123,
            3.05874171,  4.00585786,  5.0595697 ,  6.04425233,  7.05334077,
            4.05922478,  5.0409473 ,  6.07035008,  7.0038935 ,  8.01034357])

        Instantiate Fastscape eroder, flow router, and depression finder

        >>> fsc = FastscapeEroder(mg, K_sp=.001, m_sp=.5, n_sp=1)
        >>> fr = FlowRouter(mg) #instantiate
        >>> df = DepressionFinderAndRouter(mg)

        Burn in an initial drainage network using the Fastscape eroder:

        >>> for x in range(100):
        ...     fr.run_one_step()
        ...     df.map_depressions()
        ...     flooded = np.where(df.flood_status==3)[0]
        ...     fsc.run_one_step(dt = fsc_dt, flooded_nodes=flooded)
        ...     mg.at_node['topographic__elevation'][0] -= 0.001 #uplift

        Instantiate the E/D component:

        >>> ed = ErosionDeposition(mg, K=0.00001, phi=0.0, v_s=0.001,\
                                m_sp=0.5, n_sp = 1.0, sp_crit=0,\
                                method='simple_stream_power',\
                                discharge_method=None, area_field=None,\
                                discharge_field=None)

        Now run the E/D component for 2000 short timesteps:

        >>> for x in range(2000): #E/D component loop
        ...     fr.run_one_step()
        ...     df.map_depressions()
        ...     flooded = np.where(df.flood_status==3)[0]
        ...     ed.run_one_step(dt = ed_dt, flooded_nodes=flooded)
        ...     mg.at_node['topographic__elevation'][0] -= 2e-4 * ed_dt

        Now we test to see if topography is right:

<<<<<<< HEAD
        >>> mg.at_node['topographic__elevation'] # doctest: +NORMALIZE_WHITESPACE
        array([-0.47709521,  1.03606698,  2.0727653 ,  3.01126678,  4.06077707,
                1.08157495, -0.07997982, -0.06459322, -0.05380581,  5.00969486,
                2.04008677, -0.06457996, -0.06457219, -0.05266169,  6.02641123,
                3.05874171, -0.05350698, -0.05265586, -0.03498794,  7.05334077,
                4.05922478,  5.0409473 ,  6.07035008,  7.0038935 ,  8.01034357])
        """
=======
        >>> np.around(mg.at_node['topographic__elevation'], decimals=3) # doctest: +NORMALIZE_WHITESPACE
        array([-0.477,  1.036,  2.073,  3.011,  4.061,  1.082, -0.08 , -0.065,
           -0.054,  5.01 ,  2.04 , -0.065, -0.065, -0.053,  6.026,  3.059,
           -0.054, -0.053, -0.035,  7.053,  4.059,  5.041,  6.07 ,  7.004,
            8.01 ])
        """
#        array([-0.47709402,  1.03606698,  2.0727653 ,  3.01126678,  4.06077707,
#            1.08157495, -0.0799798 , -0.06459322, -0.05380581,  5.00969486,
#            2.04008677, -0.06457996, -0.06457219, -0.05266169,  6.02641123,
#            3.05874171, -0.05350698, -0.05265586, -0.03498794,  7.05334077,
#            4.05922478,  5.0409473 ,  6.07035008,  7.0038935 ,  8.01034357])
        # assign class variables to grid fields; create necessary fields
>>>>>>> aa4d3c1a
        self.flow_receivers = grid.at_node['flow__receiver_node']
        self.stack = grid.at_node['flow__upstream_node_order']
        self.elev = grid.at_node['topographic__elevation']
        self.slope = grid.at_node['topographic__steepest_slope']
        self.link_to_reciever = grid.at_node['flow__link_to_receiver_node']

        if isinstance(grid, RasterModelGrid):
            self.link_lengths = grid.length_of_d8
        else:
            self.link_lengths = grid.length_of_link

        try:
            self.qs = grid.at_node['sediment__flux']
        except KeyError:
            self.qs = grid.add_zeros(
                'sediment__flux', at='node', dtype=float)
        try:
            self.q = grid.at_node['surface_water__discharge']
        except KeyError:
            self.q = grid.add_zeros(
                'surface_water__discharge', at='node', dtype=float)

        self._grid = grid #store grid

        # Create arrays for sediment influx at each node, discharge to the
        # power "m", and deposition rate
        self.qs_in = np.zeros(grid.number_of_nodes)
        self.Q_to_the_m = np.zeros(grid.number_of_nodes)
        self.S_to_the_n = np.zeros(grid.number_of_nodes)
        self.depo_rate = np.zeros(self.grid.number_of_nodes)

        # store other constants
        self.m_sp = float(m_sp)
        self.n_sp = float(n_sp)
        self.phi = float(phi)
        self.v_s = float(v_s)
        self.dt_min = dt_min

        # E/D specific inits.
        self.frac_coarse = 1.0 - F_f

        # K's and critical values can be floats, grid fields, or arrays
<<<<<<< HEAD
        self.K = _return_array_at_node(grid, K)
        self.sp_crit = _return_array_at_node(grid, sp_crit)
=======
        if type(K) is str:
            self.K = self._grid.at_node[K]
        elif type(K) in (float, int):  # a float
            self.K = float(K)
        elif len(K) == self.grid.number_of_nodes:
            self.K = np.array(K)
        else:
            raise TypeError('Supplied type of K ' +
                            'was not recognised, or array was ' +
                            'not nnodes long!')

        if sp_crit is not None:
            if type(sp_crit) is str:
                self.sp_crit = self._grid.at_node[sp_crit]
            elif type(sp_crit) in (float, int):  # a float
                self.sp_crit = float(sp_crit)
            elif len(sp_crit) == self.grid.number_of_nodes:
                self.sp_crit = np.array(sp_crit)
            else:
                raise TypeError('Supplied type of sp_crit ' +
                                'was not recognised, or array was ' +
                                'not nnodes long!')
>>>>>>> aa4d3c1a

        #go through erosion methods to ensure correct hydrology
        self.method = str(method)
        if discharge_method is not None:
            self.discharge_method = str(discharge_method)
        else:
            self.discharge_method = None
        if area_field is not None:
            self.area_field = str(area_field)
        else:
            self.area_field = None
        if discharge_field is not None:
            self.discharge_field = str(discharge_field)
        else:
            self.discharge_field = None

        if self.method == 'simple_stream_power':
            self.calc_ero_rate = self.simple_stream_power
        elif self.method == 'threshold_stream_power':
            self.calc_ero_rate = self.threshold_stream_power
        elif self.method == 'stochastic_hydrology':
            self.calc_ero_rate = self.stochastic_hydrology
        else:
            print('METHOD:')
            print(self.method)
            raise ValueError('Specify erosion method (simple stream power,\
                            threshold stream power, or stochastic hydrology)!')

        # Handle option for solver
        if solver == 'basic':
            self.run_one_step = self.run_one_step_basic
        elif solver == 'adaptive':
            self.run_one_step = self.run_with_adaptive_time_step_solver
            self.time_to_flat = np.zeros(grid.number_of_nodes)
        else:
            raise ValueError("Parameter 'solver' must be one of: "
                             + "'basic', 'adaptive'")

    #three choices for erosion methods:
    def simple_stream_power(self):
        """Use non-threshold stream power.

        simple_stream_power uses no entrainment or erosion thresholds,
        and uses either q=A^m or q=Q^m depending on discharge method. If
        discharge method is None, default is q=A^m.
        """
        #self.Q_to_the_m = np.zeros(len(self.grid.at_node['drainage_area']))
        if self.method == 'simple_stream_power' and self.discharge_method == None:
            self.Q_to_the_m[:] = np.power(self.grid.at_node['drainage_area'], self.m_sp)
        elif self.method == 'simple_stream_power' and self.discharge_method is not None:
            if self.discharge_method == 'drainage_area':
                if self.area_field is not None:
                    if type(self.area_field) is str:
                        self.drainage_area = self._grid.at_node[self.area_field]
                    elif len(self.area_field) == self.grid.number_of_nodes:
                        self.drainage_area = np.array(self.area_field)
                    else:
                        raise TypeError('Supplied type of area_field ' +
                                'was not recognised, or array was ' +
                                'not nnodes long!')
                self.Q_to_the_m[:] = np.power(self.drainage_area, self.m_sp)
            elif self.discharge_method == 'discharge_field':
                if self.discharge_field is not None:
                    if type(self.discharge_field) is str:
                        self.q[:] = self._grid.at_node[self.discharge_field]
                        self.Q_to_the_m[:] = np.power(self.q, self.m_sp)
                    elif len(self.discharge_field) == self.grid.number_of_nodes:
                        self.q[:] = np.array(self.discharge_field)
                        self.Q_to_the_m[:] = np.power(self.q, self.m_sp)
                    else:
                        raise TypeError('Supplied type of discharge_field ' +
                                'was not recognised, or array was ' +
                                'not nnodes long!')
        self.S_to_the_n[:] = 0
        self.S_to_the_n[self.slope > 0] = np.power(self.slope[self.slope > 0] , self.n_sp)
        self.erosion_term = self.K * self.Q_to_the_m * self.S_to_the_n

        self.qs_in[:] = 0.0

    def threshold_stream_power(self):
        """Use stream power with entrainment/erosion thresholds.

        threshold_stream_power works the same way as simple SP but includes
        user-defined thresholds for sediment entrainment and bedrock erosion.
        """
        #self.Q_to_the_m = np.zeros(len(self.grid.at_node['drainage_area']))
        if self.method == 'threshold_stream_power' and self.discharge_method == None:
            self.Q_to_the_m[:] = np.power(self.grid.at_node['drainage_area'], self.m_sp)
        elif self.method == 'threshold_stream_power' and self.discharge_method is not None:
            if self.discharge_method == 'drainage_area':
                if self.area_field is not None:
                    if type(self.area_field) is str:
                        self.drainage_area = self._grid.at_node[self.area_field]
                    elif len(self.area_field) == self.grid.number_of_nodes:
                        self.drainage_area = np.array(self.area_field)
                    else:
                        raise TypeError('Supplied type of area_field ' +
                                'was not recognised, or array was ' +
                                'not nnodes long!')
                self.Q_to_the_m[:] = np.power(self.drainage_area, self.m_sp)
            elif self.discharge_method == 'discharge_field':
                if self.discharge_field is not None:
                    if type(self.discharge_field) is str:
                        self.q[:] = self._grid.at_node[self.discharge_field]
                        self.Q_to_the_m[:] = np.power(self.q, self.m_sp)
                    elif len(self.discharge_field) == self.grid.number_of_nodes:
                        self.q[:] = np.array(self.discharge_field)
                        self.Q_to_the_m[:] = np.power(self.q, self.m_sp)
                    else:
                        raise TypeError('Supplied type of discharge_field ' +
                                'was not recognised, or array was ' +
                                'not nnodes long!')

        self.S_to_the_n[:] = 0
        self.S_to_the_n[self.slope > 0] = np.power(self.slope[self.slope > 0] , self.n_sp)
        self.erosion_term = self.K * self.Q_to_the_m * self.S_to_the_n

        omega = self.K * self.Q_to_the_m * self.S_to_the_n

        self.erosion_term = omega - self.sp_crit * \
            (1 - np.exp(-omega / self.sp_crit))
        self.qs_in[:] = 0.0

    def stochastic_hydrology(self):
        """Allows custom area and discharge fields, no default behavior.

        stochastic_hydrology forces the user to supply either an array or
        field name for either drainage area or discharge, and will not
        default to q=A^m.
        """
        if self.method == 'stochastic_hydrology' and self.discharge_method == None:
            raise TypeError('Supply a discharge method to use stoc. hydro!')
        elif self.discharge_method is not None:
            if self.discharge_method == 'drainage_area':
                if self.area_field is not None:
                    if type(self.area_field) is str:
                        self.drainage_area = self._grid.at_node[self.area_field]
                    elif len(self.area_field) == self.grid.number_of_nodes:
                        self.drainage_area = np.array(self.area_field)
                    else:
                        raise TypeError('Supplied type of area_field ' +
                                'was not recognised, or array was ' +
                                'not nnodes long!')
                self.Q_to_the_m[:] = np.power(self.grid.at_node['drainage_area'], self.m_sp)
            elif self.discharge_method == 'discharge_field':
                if self.discharge_field is not None:
                    if type(self.discharge_field) is str:
                        self.q[:] = self._grid.at_node[self.discharge_field]
                        self.Q_to_the_m[:] = np.power(self.q, self.m_sp)
                    elif len(self.discharge_field) == self.grid.number_of_nodes:
                        self.q[:] = np.array(self.discharge_field)
                        self.Q_to_the_m[:] = np.power(self.q, self.m_sp)
                    else:
                        raise TypeError('Supplied type of discharge_field ' +
                                'was not recognised, or array was ' +
                                'not nnodes long!')
            else:
                raise ValueError('Specify discharge method for stoch hydro!')
        self.S_to_the_n[:] = 0
        self.S_to_the_n[self.slope > 0] = np.power(self.slope[self.slope > 0] , self.n_sp)
        self.erosion_term = self.K * self.Q_to_the_m * self.S_to_the_n

        self.qs_in[:] = 0.0

    def _update_flow_link_slopes(self):
        """Updates gradient between each core node and its receiver.

        Used to update slope values between sub-time-steps, when we do not
        re-run flow routing.

        Examples
        --------
        >>> from landlab import RasterModelGrid
        >>> from landlab.components import FlowAccumulator
        >>> rg = RasterModelGrid((3, 4))
        >>> z = rg.add_zeros('node', 'topographic__elevation')
        >>> z[:] = rg.x_of_node + rg.y_of_node
        >>> fa = FlowAccumulator(rg, flow_director='FlowDirectorD8')
        >>> fa.run_one_step()
        >>> rg.at_node['topographic__steepest_slope'][5:7]
        array([ 1.41421356,  1.41421356])
        >>> sp = ErosionDeposition(rg, K=0.00001, phi=0.1, v_s=0.001,\
                                   m_sp=0.5, n_sp = 1.0, sp_crit_sed=0,\
                                   sp_crit_br=0, method='simple_stream_power',\
                                   discharge_method=None, area_field=None,\
                                   discharge_field=None)
        >>> z *= 0.1
        >>> sp._update_flow_link_slopes()
        >>> rg.at_node['topographic__steepest_slope'][5:7]
        array([ 0.14142136,  0.14142136])
        """
        z = self._grid.at_node['topographic__elevation']
        r = self._grid.at_node['flow__receiver_node']
        slp = self._grid.at_node['topographic__steepest_slope']
        slp[:] = (z - z[r]) / self.link_lengths[self.link_to_reciever]

    def run_one_step_basic(self, dt=1.0, flooded_nodes=[], **kwds):
        """Calculate change in rock and alluvium thickness for
           a time period 'dt'.

        Parameters
        ----------
        dt : float
            Model timestep [T]
        flooded_nodes : array
            Indices of flooded nodes, passed from flow router
        """

        self.calc_ero_rate()
        self.erosion_term[flooded_nodes] = 0.0
        self.qs_in[:] = 0.0

        #iterate top to bottom through the stack, calculate qs
        # cythonized version of calculating qs_in
        calculate_qs_in(np.flipud(self.stack),
                        self.flow_receivers,
                        self.link_lengths[self.link_to_reciever],
                        self.q,
                        self.qs,
                        self.qs_in,
                        self.erosion_term,
                        self.v_s,
                        self.frac_coarse)

        self.depo_rate[:] = 0.0
        self.depo_rate[self.q > 0] = (self.qs[self.q > 0] * \
                                         (self.v_s / self.q[self.q > 0]))

        #topo elev is old elev + deposition - erosion
        cores = self.grid.core_nodes
        self.elev[cores] += ((self.depo_rate[cores]
                              - self.erosion_term[cores]) * dt)

    def run_with_adaptive_time_step_solver(self, dt=1.0, flooded_nodes=[],
                                           **kwds):
        """CHILD-like solver that adjusts time steps to prevent slope
        flattening."""

        # Initialize remaining_time, which records how much of the global time
        # step we have yet to use up.
        remaining_time = dt

        z = self._grid.at_node['topographic__elevation']
        r = self.flow_receivers
        dzdt = np.zeros(len(z))
        cores = self._grid.core_nodes

        first_iteration = True

        # Outer WHILE loop: keep going until time is used up
        while remaining_time > 0.0:

            # Update all the flow-link slopes.
            #
            # For the first iteration, we assume this has already been done
            # outside the component (e.g., by flow router), but we need to do
            # it ourselves on subsequent iterations.
            if not first_iteration:
                # update the link slopes
                self._update_flow_link_slopes()
                # update where nodes are flooded. This shouuldn't happen because
                # of the dynamic timestepper, but just incase, we update here.
                new_flooded_nodes = np.where(self.slope<0)[0]
                flooded_nodes = np.asarray(np.unique(np.concatenate((flooded_nodes,
                                                          new_flooded_nodes))), dtype=np.int64)
            else:
                first_iteration = False

            # Calculate rates of entrainment
            self.calc_ero_rate()
            self.erosion_term[flooded_nodes] = 0.0

            # Sweep through nodes from upstream to downstream, calculating Qs.
            calculate_qs_in(np.flipud(self.stack),
                            self.flow_receivers,
                            self.link_lengths[self.link_to_reciever],
                            self.q,
                            self.qs,
                            self.qs_in,
                            self.erosion_term,
                            self.v_s,
                            self.frac_coarse)

            # Use Qs to calculate deposition rate at each node.
            self.depo_rate[:] = 0.0
            self.depo_rate[self.q > 0] = (self.qs[self.q > 0]
                                          * (self.v_s / self.q[self.q > 0]))

            # Rate of change of elevation at core nodes:
            dzdt[cores] = self.depo_rate[cores] - self.erosion_term[cores]

            # Difference in elevation between each upstream-downstream pair
            zdif = z - z[r]

            # Rate of change of the *difference* in elevation between each
            # upstream-downstream pair.
            rocdif = dzdt - dzdt[r]

            # (Re)-initialize the array that will contain "time to (almost)
            # flat" for each node (relative to its downstream neighbor).
            self.time_to_flat[:] = remaining_time

            # Find locations where the upstream and downstream node elevations
            # are converging (e.g., the upstream one is eroding faster than its
            # downstream neighbor)
            converging = np.where(rocdif < 0.0)[0]

            # Find the time to (almost) flat by dividing difference by rate of
            # change of difference, and then multiplying by a "safety factor"
            self.time_to_flat[converging] = - (TIME_STEP_FACTOR
                                               * zdif[converging]
                                              / rocdif[converging])

            # Mask out pairs where the source at the same or lower elevation
            # as its downstream neighbor (e.g., because it's a pit or a lake).
            # Here, masking out means simply assigning the remaining time in
            # the global time step.
            self.time_to_flat[np.where(zdif <= 0.0)[0]] = remaining_time
            self.time_to_flat[flooded_nodes] = remaining_time

            # From this, find the maximum stable time step. If it is smaller
            # than our tolerance, report and quit.
            dt_max = np.amin(self.time_to_flat)
            if dt_max < self.dt_min:
                dt_max = self.dt_min

            # Finally, apply dzdt to all nodes for a (sub)step of duration
            # dt_max
            z[cores] += dzdt[cores] * dt_max

            # Update remaining time and continue the loop
            remaining_time -= dt_max<|MERGE_RESOLUTION|>--- conflicted
+++ resolved
@@ -12,11 +12,7 @@
     """
     Erosion-Deposition model in the style of Davy and Lague (2009)
 
-<<<<<<< HEAD
     Component written by C. Shobe, K. Barnhart, and G. Tucker.
-=======
-    Component written by C. Shobe, begun July 2016.
->>>>>>> aa4d3c1a
     """
 
     _name= 'ErosionDeposition'
@@ -187,28 +183,12 @@
 
         Now we test to see if topography is right:
 
-<<<<<<< HEAD
-        >>> mg.at_node['topographic__elevation'] # doctest: +NORMALIZE_WHITESPACE
-        array([-0.47709521,  1.03606698,  2.0727653 ,  3.01126678,  4.06077707,
-                1.08157495, -0.07997982, -0.06459322, -0.05380581,  5.00969486,
-                2.04008677, -0.06457996, -0.06457219, -0.05266169,  6.02641123,
-                3.05874171, -0.05350698, -0.05265586, -0.03498794,  7.05334077,
-                4.05922478,  5.0409473 ,  6.07035008,  7.0038935 ,  8.01034357])
-        """
-=======
         >>> np.around(mg.at_node['topographic__elevation'], decimals=3) # doctest: +NORMALIZE_WHITESPACE
         array([-0.477,  1.036,  2.073,  3.011,  4.061,  1.082, -0.08 , -0.065,
            -0.054,  5.01 ,  2.04 , -0.065, -0.065, -0.053,  6.026,  3.059,
            -0.054, -0.053, -0.035,  7.053,  4.059,  5.041,  6.07 ,  7.004,
             8.01 ])
         """
-#        array([-0.47709402,  1.03606698,  2.0727653 ,  3.01126678,  4.06077707,
-#            1.08157495, -0.0799798 , -0.06459322, -0.05380581,  5.00969486,
-#            2.04008677, -0.06457996, -0.06457219, -0.05266169,  6.02641123,
-#            3.05874171, -0.05350698, -0.05265586, -0.03498794,  7.05334077,
-#            4.05922478,  5.0409473 ,  6.07035008,  7.0038935 ,  8.01034357])
-        # assign class variables to grid fields; create necessary fields
->>>>>>> aa4d3c1a
         self.flow_receivers = grid.at_node['flow__receiver_node']
         self.stack = grid.at_node['flow__upstream_node_order']
         self.elev = grid.at_node['topographic__elevation']
@@ -251,33 +231,8 @@
         self.frac_coarse = 1.0 - F_f
 
         # K's and critical values can be floats, grid fields, or arrays
-<<<<<<< HEAD
         self.K = _return_array_at_node(grid, K)
         self.sp_crit = _return_array_at_node(grid, sp_crit)
-=======
-        if type(K) is str:
-            self.K = self._grid.at_node[K]
-        elif type(K) in (float, int):  # a float
-            self.K = float(K)
-        elif len(K) == self.grid.number_of_nodes:
-            self.K = np.array(K)
-        else:
-            raise TypeError('Supplied type of K ' +
-                            'was not recognised, or array was ' +
-                            'not nnodes long!')
-
-        if sp_crit is not None:
-            if type(sp_crit) is str:
-                self.sp_crit = self._grid.at_node[sp_crit]
-            elif type(sp_crit) in (float, int):  # a float
-                self.sp_crit = float(sp_crit)
-            elif len(sp_crit) == self.grid.number_of_nodes:
-                self.sp_crit = np.array(sp_crit)
-            else:
-                raise TypeError('Supplied type of sp_crit ' +
-                                'was not recognised, or array was ' +
-                                'not nnodes long!')
->>>>>>> aa4d3c1a
 
         #go through erosion methods to ensure correct hydrology
         self.method = str(method)
