# -*- coding: utf-8 -*-
"""Find depressions on a topographic surface.

.. codeauthor:: gtucker, DEJH (Flow routing)
"""
# Routing by DEJH, Oct 15.
from __future__ import print_function

import numpy as np
from landlab import (ModelParameterDictionary, Component, FieldError,
                     FIXED_VALUE_BOUNDARY, CLOSED_BOUNDARY, CORE_NODE)
from landlab.core.utils import as_id_array
from landlab.core.model_parameter_dictionary import MissingKeyError
from landlab.components.flow_accum import flow_accum_bw
from landlab.grid.base import BAD_INDEX_VALUE as LOCAL_BAD_INDEX_VALUE
from landlab.core.messages import error_message, warning_message
import landlab

# Codes for depression status
_UNFLOODED = 0
_PIT = 1
_CURRENT_LAKE = 2
_FLOODED = 3

use_cfuncs = True


class DepressionFinderAndRouter(Component):

    """Find depressions on a topographic surface.

    This component identifies depressions in a topographic surface, finds an
    outlet for each depression.  If directed to do so (default True), and the
    component is able to find existing routing fields output from the
    'route_flow_dn' component, it will then modify the drainage directions and
    accumulations already stored in the grid to route flow across these
    depressions.

    Note that in general properties of this class named "depression" identify
    each individual pit in the topography, including those that will merge
    once the fill is performed. Those named "lake" return the unique lakes
    created by the fill, and are probably the properties most users will
    want.

    Note also that the structure of drainage within the lakes is not
    guaranteed, and in particular, may not be symmetrical even if your
    boundary conditions are.
    However, the outputs from the lake will all still be correct.

    Note the routing part of this component is not yet compatible with
    irregular grids.

    The prinary method of this class is
    *map_depressions(pits='flow__sink_flag', reroute_flow=True)*.

    Construction::

        DepressionFinderAndRouter(grid, grid, routing='D8')

    Parameters
    ----------
    grid : RasterModelGrid
        A landlab RasterModelGrid.
    routing : {'D8', 'D4'} (optional)
        If grid is a raster type, controls whether lake connectivity can
        occur on diagonals ('D8', default), or only orthogonally ('D4').
        Has no effect if grid is not a raster.

    Examples
    --------
    Route flow across a depression in a sloped surface.

    >>> from landlab import RasterModelGrid
    >>> from landlab.components import FlowRouter, DepressionFinderAndRouter
    >>> mg = RasterModelGrid((7, 7), 0.5)
    >>> z = mg.add_field('node', 'topographic__elevation', mg.node_x.copy())
    >>> z += 0.01 * mg.node_y
    >>> mg.at_node['topographic__elevation'].reshape(mg.shape)[2:5, 2:5] *= 0.1
    >>> fr = FlowRouter(mg)
    >>> fr.run_one_step()  # the flow "gets stuck" in the hole
    >>> mg.at_node['flow__receiver_node'].reshape(mg.shape)
    array([[ 0,  1,  2,  3,  4,  5,  6],
           [ 7,  7, 16, 17, 18, 18, 13],
           [14, 14, 16, 16, 17, 18, 20],
           [21, 21, 16, 23, 24, 25, 27],
           [28, 28, 23, 30, 31, 32, 34],
           [35, 35, 30, 31, 32, 32, 41],
           [42, 43, 44, 45, 46, 47, 48]])
    >>> mg.at_node['drainage_area'].reshape(mg.shape)
    array([[ 0.  ,  0.  ,  0.  ,  0.  ,  0.  ,  0.  ,  0.  ],
           [ 0.25,  0.25,  0.25,  0.25,  0.25,  0.25,  0.  ],
           [ 0.25,  0.25,  5.  ,  1.5 ,  1.  ,  0.25,  0.  ],
           [ 0.25,  0.25,  3.  ,  0.75,  0.5 ,  0.25,  0.  ],
           [ 0.25,  0.25,  2.  ,  1.5 ,  1.  ,  0.25,  0.  ],
           [ 0.25,  0.25,  0.25,  0.25,  0.25,  0.25,  0.  ],
           [ 0.  ,  0.  ,  0.  ,  0.  ,  0.  ,  0.  ,  0.  ]])
    >>> df = DepressionFinderAndRouter(mg)
    >>> df.map_depressions()  # reroute_flow defaults to True
    >>> mg.at_node['flow__receiver_node'].reshape(mg.shape)
    array([[ 0,  1,  2,  3,  4,  5,  6],
           [ 7,  7, 16, 17, 18, 18, 13],
           [14, 14,  8, 16, 17, 18, 20],
           [21, 21, 16, 16, 24, 25, 27],
           [28, 28, 23, 24, 24, 32, 34],
           [35, 35, 30, 31, 32, 32, 41],
           [42, 43, 44, 45, 46, 47, 48]])
    >>> mg.at_node['drainage_area'].reshape(mg.shape)
    array([[ 0.  ,  0.  ,  0.  ,  0.  ,  0.  ,  0.  ,  0.  ],
           [ 5.25,  5.25,  0.25,  0.25,  0.25,  0.25,  0.  ],
           [ 0.25,  0.25,  5.  ,  1.5 ,  1.  ,  0.25,  0.  ],
           [ 0.25,  0.25,  0.75,  2.25,  0.5 ,  0.25,  0.  ],
           [ 0.25,  0.25,  0.5 ,  0.5 ,  1.  ,  0.25,  0.  ],
           [ 0.25,  0.25,  0.25,  0.25,  0.25,  0.25,  0.  ],
           [ 0.  ,  0.  ,  0.  ,  0.  ,  0.  ,  0.  ,  0.  ]])
    >>> df.lake_at_node.reshape(mg.shape)  # doctest: +NORMALIZE_WHITESPACE
    array([[False, False, False, False, False, False, False],
           [False, False, False, False, False, False, False],
           [False, False,  True,  True,  True, False, False],
           [False, False,  True,  True,  True, False, False],
           [False, False,  True,  True,  True, False, False],
           [False, False, False, False, False, False, False],
           [False, False, False, False, False, False, False]], dtype=bool)
    >>> df.lake_map.reshape(mg.shape)  # doctest: +NORMALIZE_WHITESPACE
    array([[-1, -1, -1, -1, -1, -1, -1],
           [-1, -1, -1, -1, -1, -1, -1],
           [-1, -1, 16, 16, 16, -1, -1],
           [-1, -1, 16, 16, 16, -1, -1],
           [-1, -1, 16, 16, 16, -1, -1],
           [-1, -1, -1, -1, -1, -1, -1],
           [-1, -1, -1, -1, -1, -1, -1]])
    >>> df.lake_codes  # a unique code for each lake present on the grid
    array([16])
    >>> df.lake_outlets  # the outlet node of each lake in lake_codes
    array([8])
    >>> df.lake_areas  # the area of each lake in lake_codes
    array([ 2.25])

    Because rereoute_flow defaults to True, the flow connectivity fields
    created by the FlowRouter will have now been modified to route flow over
    the depressions in the surface. The topogrphy itself is not modified.
    """

    _name = 'DepressionFinderAndRouter'

    _input_var_names = ('topographic__elevation',
                        )

    _output_var_names = ('depression__depth',
                         'depression__outlet_node',
                         )

    _var_units = {'topographic__elevation': 'm',
                  'depression__depth': 'm',
                  'depression__outlet_node': '-'
                  }

    _var_mapping = {'topographic__elevation': 'node',
                    'depression__depth': 'node',
                    'depression__outlet_node': 'node',
                    }

    _var_doc = {
        'topographic__elevation': 'Surface topographic elevation',
        'depression__depth': 'Depth of depression below its spillway point',
        'depression__outlet_node':
            'If a depression, the id of the outlet node for that depression, '
            'otherwise BAD_INDEX_VALUE'
    }

    def __init__(self, grid, routing='D8', **kwds):
        """Create a DepressionFinderAndRouter.

        Constructor assigns a copy of the grid, sets the current time, and
        calls the initialize method.

        Parameters
        ----------
        grid : RasterModelGrid
            A landlab RasterModelGrid.
        routing : 'D8' or 'D4' (optional)
            If grid is a raster type, controls whether lake connectivity can
            occur on diagonals ('D8', default), or only orthogonally ('D4').
            Has no effect if grid is not a raster.
        """
        self._grid = grid
        self._bc_set_code = self.grid.bc_set_code
        if routing is not 'D8':
            assert routing is 'D4'
        self._routing = routing
        if ((type(self._grid) is landlab.grid.raster.RasterModelGrid) and
                (routing is 'D8')):
            self._D8 = True
            self.num_nbrs = 8
            self._diag_link_length = np.sqrt(grid._dx**2 + grid._dy**2)
        else:
            self._D8 = False  # useful shorthand for thia test we do a lot
            if type(self._grid) is landlab.grid.raster.RasterModelGrid:
                self.num_nbrs = 4
            else:
                self.num_nbrs = self.grid.links_at_node.shape[1]
                
        if ('flow__receiver_nodes' in self._grid.at_node.keys()):
                raise ValueError('A route-to-multiple flow director has been '
                                 'run on this grid. The depression finder is '
                                 'not compatible with the grid anymore. Use '
                                 'DepressionFinderAndRouter with reroute_flow='
                                 'True only with route-to-one methods.')
        self._initialize()

    def _initialize(self, input_stream=None):
        """Initialize the component from an input file.

        The BMI-style initialize method takes an optional input_stream
        parameter, which may be either a ModelParameterDictionary object or
        an input stream from which a ModelParameterDictionary can read values.

        Parameters
        ----------
        input_stream : str, file_like, or ModelParameterDictionary, optional
            ModelParameterDictionary that holds the input parameters.
        """
        # Create a ModelParameterDictionary for the inputs
        if input_stream is None:
            inputs = None
        elif type(input_stream) == ModelParameterDictionary:
            inputs = input_stream
        else:
            inputs = ModelParameterDictionary(input_stream)

        # Make sure the grid includes elevation data. This means either:
        #  1. The grid has a node field called 'topographic__elevation', or
        #  2. The input file has an item called 'ELEVATION_FIELD_NAME' *and*
        #     a field by this name exists in the grid.
        try:
            self._elev = self._grid.at_node['topographic__elevation']
        except FieldError:
            try:
                topo_field_name = inputs.read_string('ELEVATION_FIELD_NAME')
            except AttributeError:
                error_message(
                    """Because your grid does not have a node field
                    called "topographic__elevation", you need to pass the
                    name of a text input file or ModelParameterDictionary,
                    and this file or dictionary needs to include the name
                    of another field in your grid that contains your
                    elevation data.""")
                raise
            except MissingKeyError:
                error_message(
                    """Because your grid does not have a node field
                    called "topographic__elevation", your input file (or
                    ModelParameterDictionary) must include an entry with
                    the key "ELEVATION_FIELD_NAME", which gives the name
                    of a field in your grid that contains your elevation
                    data.""")
                raise
            try:
                self._elev = self._grid.at_node[topo_field_name]
            except AttributeError:
                warning_message(
                    """Your grid does not seem to have a node field
                    called {0}""".format(topo_field_name))

        # Create output variables.
        #
        # Note that we initialize depression
        # outlet ID to LOCAL_BAD_INDEX_VALUE (which is a major clue!)
        self.depression_depth = self._grid.add_zeros('node',
                                                     'depression__depth',
                                                     noclobber=False)
        self.depression_outlet_map = self._grid.add_zeros(
            'node', 'depression__outlet_node', dtype=int, noclobber=False)
        self.depression_outlet_map += LOCAL_BAD_INDEX_VALUE

        # Later on, we'll need a number that's guaranteed to be larger than the
        # highest elevation in the grid.
        self._BIG_ELEV = 1.0e99

        self.updated_boundary_conditions()

        self._lake_outlets = []  # a list of each unique lake outlet
        # ^note this is nlakes-long

        self.is_pit = self._grid.add_ones('node', 'is_pit', dtype=bool,
                                          noclobber=False)
        self.flood_status = self._grid.add_zeros('node', 'flood_status_code',
                                                 dtype=int, noclobber=False)
        self._lake_map = np.empty(self._grid.number_of_nodes, dtype=int)
        self._lake_map.fill(LOCAL_BAD_INDEX_VALUE)

    def updated_boundary_conditions(self):
        """
            Call this if boundary conditions on the grid are updated after the
            component is instantiated.
        """
        try:
            dx = self._grid.dx
            dy = self._grid.dy
        except AttributeError:
            pass
        # We'll also need a handy copy of the node neighbor lists
        # TODO: presently, this grid method seems to only exist for Raster
        # grids. We need it for *all* grids!
        self._node_nbrs = self._grid.active_neighbors_at_node
        if self._D8:
            diag_nbrs = self._grid.diagonal_adjacent_nodes_at_node.copy()
            # remove the inactive nodes:
            diag_nbrs[self.grid.status_at_node[
                diag_nbrs] == CLOSED_BOUNDARY] = -1
            self._node_nbrs = np.concatenate((self._node_nbrs, diag_nbrs), 1)
            self._link_lengths = np.empty(8, dtype=float)
            self._link_lengths[0] = dx
            self._link_lengths[2] = dx
            self._link_lengths[1] = dy
            self._link_lengths[3] = dy
            self._link_lengths[4:].fill(np.sqrt(dx*dx + dy*dy))
        elif ((type(self.grid) is landlab.grid.raster.RasterModelGrid) and
                (self._routing is 'D4')):
            self._link_lengths = np.empty(4, dtype=float)
            self._link_lengths[0] = dx
            self._link_lengths[2] = dx
            self._link_lengths[1] = dy
            self._link_lengths[3] = dy
        else:
            self._link_lengths = self.grid.length_of_link

    def _find_pits(self):
        """Locate local depressions ("pits") in a gridded elevation field.

        Notes
        -----
        **Uses**:

        * ``self._elev``
        * ``self._grid``

        **Creates**:

        * ``self.is_pit`` (node array of booleans): Flag indicating whether
          the node is a pit.
        * ``self.number_of_pits`` (int): Number of pits found.
        * ``self.pit_node_ids`` (node array of ints): IDs of the nodes that
          are pits

        A node is defined as being a pit if and only if:

        1. All neighboring core nodes have equal or greater elevation, and
        2. Any neighboring open boundary nodes have a greater elevation.

        The algorithm starts off assuming that all core nodes are pits. We then
        loop through all active links. For each link, if one node is higher
        than the other, the higher one cannot be a pit, so we flag it False.
        We also look at cases in which an active link's nodes have equal
        elevations. If one is an open boundary, then the other must be a core
        node, and we declare the latter not to be a pit (via rule 2 above).
        """
        # Create the is_pit array, with all core nodes initialized to True and
        # all boundary nodes initialized to False.
        self.is_pit.fill(True)
        self.is_pit[self._grid.boundary_nodes] = False

        # Loop over all active links: if one of a link's two nodes is higher
        # than the other, the higher one is not a pit. Also, if they have
        # equal elevations and one is an open boundary, the other is not a pit.
        act_links = self._grid.active_links
        h_orth = self._grid.node_at_link_head[act_links]
        t_orth = self._grid.node_at_link_tail[act_links]

        if type(self._grid) is landlab.grid.raster.RasterModelGrid:
            if not self._grid._diagonal_links_created:
                self._grid._create_diag_links_at_node()

        h_diag = self._grid._diag_activelink_tonode
        t_diag = self._grid._diag_activelink_fromnode

        # These two lines assign the False flag to any node that is higher
        # than its partner on the other end of its link
        self.is_pit[h_orth[np.where(
            self._elev[h_orth] > self._elev[t_orth])[0]]] = False
        self.is_pit[t_orth[np.where(
            self._elev[t_orth] > self._elev[h_orth])[0]]] = False

        # If we have a raster grid, handle the diagonal active links too
        # (At the moment, their data structure is a bit different)
        # TODO: update the diagonal link data structures
        # DEJH doesn't understand why this can't be vectorized as above...
        if self._D8:
            for i in range(len(self._grid._diag_active_links)):
                h = self._grid._diag_activelink_tonode[i]
                t = self._grid._diag_activelink_fromnode[i]
                if self._elev[h] > self._elev[t]:
                    self.is_pit[h] = False
                elif self._elev[t] > self._elev[h]:
                    self.is_pit[t] = False
                elif self._elev[h] == self._elev[t]:
                    if self._grid.status_at_node[h] == FIXED_VALUE_BOUNDARY:
                        self.is_pit[t] = False
                    elif self._grid.status_at_node[t] == FIXED_VALUE_BOUNDARY:
                        self.is_pit[h] = False

        # Record the number of pits and the IDs of pit nodes.
        self.number_of_pits = np.count_nonzero(self.is_pit)
        self.pit_node_ids = as_id_array(np.where(self.is_pit)[0])

    def find_lowest_node_on_lake_perimeter(self, nodes_this_depression):
        """Locate the lowest node on the margin of the "lake".

        Parameters
        ----------
        nodes_this_depression : array_like of int
            Nodes that form a pit.

        Returns
        -------
        int
            The lowest node on the perimeter of a depression.
        """
        # Start with the first node on the list, and an arbitrarily large elev
        lowest_node = nodes_this_depression[0]
        lowest_elev = self._BIG_ELEV

        for n in nodes_this_depression:

            for nbr in self._node_nbrs[n]:
                if nbr != -1:
                    if self.flood_status[nbr] == _UNFLOODED:
                        if self._elev[nbr] < lowest_elev:
                            lowest_node = nbr
                            lowest_elev = self._elev[nbr]
                    elif self.flood_status[nbr] == _PIT or \
                            self.flood_status[nbr] == _FLOODED:
                        nodes_this_depression.append(nbr)
                        self.flood_status[nbr] = _CURRENT_LAKE
        if lowest_elev == self._BIG_ELEV:
            print('Unable to find drainage outlet for a lake.')
            print('In lake with '+str(len(nodes_this_depression)), 'nodes:')
            print(str(nodes_this_depression))

            for i in nodes_this_depression:
                print('Node ID: ', i)
                print('Node Elevation: ', self._elev[i])
                print('Node Flood Status: ', self.flood_status[i])
                print('Node Grid Status: ', self._grid.status_at_node[i])
                print('Node Neigbors: ', self._node_nbrs[i])
                print('Neighbor Elevations: ', self._elev[self._node_nbrs[i]])
                print('Neigbor Flood Status: ', self.flood_status[self._node_nbrs[i]])
                print('Neigbor Status: ', self._grid.status_at_node[self._node_nbrs[i]])
            warning_message(
                """If you see no data values in any of the elevation terms
                this may because you have disconnected open nodes (which
                sometimes occurs during raster clipping.

                Consider running
                set_open_nodes_disconnected_from_watershed_to_closed
                which will remove isolated open nodes.""")

        assert (lowest_elev < self._BIG_ELEV), \
            'failed to find lowest perim node'
        return lowest_node


    def _links_and_nbrs_at_node(self, the_node):
        """Compile and return arrays with IDs of neighbor links and nodes.

        If D8 Raster, returns *diag_nbrs* containing the diagonal neighbors;
        otherwise, *diag_nbrs = None*.

        Examples
        --------
        >>> from landlab import RasterModelGrid
        >>> from landlab.components import DepressionFinderAndRouter
        >>> rg = RasterModelGrid((3, 3))
        >>> z = rg.add_zeros('node', 'topographic__elevation')
        >>> z[4] = 2.0
        >>> df = DepressionFinderAndRouter(rg, routing='D4')
        >>> (links, nbrs, dnbrs) = df._links_and_nbrs_at_node(4)
        >>> links
        array([6, 8, 5, 3])
        >>> nbrs
        array([5, 7, 3, 1])
        >>> dnbrs
        >>> df = DepressionFinderAndRouter(rg, routing='D8')
        >>> (links, nbrs, dnbrs) = df._links_and_nbrs_at_node(4)
        >>> links
        array([6, 8, 5, 3])
        >>> nbrs
        array([5, 7, 3, 1])
        >>> dnbrs
        array([8, 6, 0, 2])
        """

        # Get the neighboring links (and, if applicable, the diagonals)
        links = self._grid.links_at_node[the_node]
        nbrs = self._grid.neighbors_at_node[the_node]
        if self._D8:
            diag_nbrs = self._grid.diagonal_adjacent_nodes_at_node[the_node]
        else:
            diag_nbrs = None

        return links, nbrs, diag_nbrs


    def assign_outlet_receiver(self, outlet_node):
        """Find drainage direction for outlet_node that does not flow into its
        own lake.

        Examples
        --------
        >>> import numpy as np
        >>> from landlab.components import DepressionFinderAndRouter
        >>> from landlab.components import FlowRouter
        >>> from landlab import RasterModelGrid
        >>> rg = RasterModelGrid((7, 7))
        >>> rg.status_at_node[rg.nodes_at_right_edge] = CLOSED_BOUNDARY
        >>> z = rg.add_zeros('node', 'topographic__elevation')
        >>> z[:] = rg.x_of_node + 0.01 * rg.y_of_node
        >>> lake_nodes = np.array([10, 16, 17, 18, 24, 32, 33, 38, 40])
        >>> z[lake_nodes] *= 0.1
        >>> fr = FlowRouter(rg, method='D4')
        >>> fr.run_one_step()
        >>> rg.at_node['flow__receiver_node']
        array([ 0,  1,  2,  3,  4,  5,  6,  7,  7, 16, 10, 10, 11, 13, 14, 14, 16,
               16, 17, 18, 20, 21, 21, 16, 17, 24, 33, 27, 28, 28, 29, 24, 32, 32,
               34, 35, 35, 38, 38, 38, 33, 41, 42, 43, 44, 45, 46, 47, 48])
        >>> df = DepressionFinderAndRouter(rg, routing='D4')
        >>> df.map_depressions()
        >>> rg.at_node['flow__receiver_node']
        array([ 0,  1,  2,  3,  4,  5,  6,  7,  7, 16, 17, 10, 11, 13, 14, 14, 15,
               16, 17, 18, 20, 21, 21, 16, 17, 24, 33, 27, 28, 28, 29, 38, 31, 32,
               34, 35, 35, 36, 37, 38, 33, 41, 42, 43, 44, 45, 46, 47, 48])
        >>> fr = FlowRouter(rg, method='D8')
        >>> fr.run_one_step()
        >>> rg.at_node['flow__receiver_node']
        array([ 0,  1,  2,  3,  4,  5,  6,  7,  7, 16, 16, 10, 18, 13, 14, 14, 16,
               16, 17, 18, 20, 21, 21, 16, 16, 24, 33, 27, 28, 28, 24, 24, 24, 32,
               34, 35, 35, 38, 38, 38, 32, 41, 42, 43, 44, 45, 46, 47, 48])
        >>> df = DepressionFinderAndRouter(rg, routing='D8')
        >>> df.map_depressions()
        >>> rg.at_node['flow__receiver_node']
        array([ 0,  1,  2,  3,  4,  5,  6,  7,  7, 16, 16, 10, 18, 13, 14, 14,  8,
               16, 17, 18, 20, 21, 21, 16, 16, 24, 33, 27, 28, 28, 24, 24, 24, 32,
               34, 35, 35, 38, 32, 38, 32, 41, 42, 43, 44, 45, 46, 47, 48])
        """

        (links, nbrs, diag_nbrs) = self._links_and_nbrs_at_node(outlet_node)

        # Sweep through them, identifying the neighbor with the greatest slope.
        # We are probably duplicating some gradient calculations, but this only
        # happens occasionally, when we have a candidate outlet node.

        # We're seeking the valid neighbor (*receiver*) in the direction of
        # steepest descent. Initially set *receiver* to the node itself, and
        # downhill-positive gradient to zero. If we don't find any neighbor
        # with a steeper path (or an open boundary), then we have failed.
        max_downhill_grad = 0.0
        receiver = outlet_node
        node_elev = self._elev[outlet_node]

        # Iterate over all "regular" neighbors
        for i in range(len(links)):

            lnk = links[i]
            nbr = nbrs[i]

            # To pass this first hurdle, the neighbor must:
            #   * not be part of the current lake
            #   * have a surface (if flooded, WATER surface)
            #     lower than our outlet node;
            #   * not be a closed boundary
            if (self.flood_status[nbr] != _CURRENT_LAKE
                and ((self._elev[nbr] + self.depression_depth[nbr]) <
                      self._elev[receiver])
                and self._grid.status_at_node[nbr] != CLOSED_BOUNDARY):

                # Next test: is it the steepest downhill grad so far?
                # If so, we've found a candidate.
                grad = ((node_elev - self._elev[nbr]) /
                        self._grid.length_of_link[lnk])
                if grad > max_downhill_grad:

                    # Update the receiver and max grad: this is now the one
                    # to beat.
                    max_downhill_grad = grad
                    receiver = nbr

        # If we're on a D8 raster, iterate over all diagonal neighbors
        if self._D8:

            for nbr in diag_nbrs:

                # Again, to pass this first hurdle, the neighbor must:
                #   * not be part of the current lake
                #   * have a surface (if flooded, WATER surface)
                #     lower than our outlet node;
                #   * not be a closed boundary
                if (self.flood_status[nbr] != _CURRENT_LAKE
                    and ((self._elev[nbr] + self.depression_depth[nbr]) <
                          self._elev[receiver])
                    and self._grid.status_at_node[nbr] != CLOSED_BOUNDARY):

                    # Next test: is it the steepest downhill grad so far?
                    # If so, we've found a candidate.
                    grad = ((node_elev - self._elev[nbr]) /
                            self._diag_link_length)
                    if grad > max_downhill_grad:

                        # Update the receiver and max grad: this is now the one
                        # to beat.
                        max_downhill_grad = grad
                        receiver = nbr

        # We only call this method after is_valid_outlet has evaluated True,
        # so in theory it should NEVER be the case that we fail to find a
        # receiver. However, let's make sure.
        assert (receiver != outlet_node), 'failed to find receiver with ID: %r' % receiver

        # Finally, let's assign it

        self._grid.at_node['flow__receiver_node'][outlet_node] = receiver


    def node_can_drain(self, the_node):
        """Check if a node has drainage away from the current lake/depression.

        Parameters
        ----------
        the_node : int
            The node to test.
        nodes_this_depression : array_like of int
            Nodes that form a pit.

        Returns
        -------
        boolean
            ``True`` if the node can drain. Otherwise, ``False``.
        """
        nbrs = self._node_nbrs[the_node]
        not_bad = nbrs != LOCAL_BAD_INDEX_VALUE
        not_too_high = self._elev[nbrs] < self._elev[the_node]
        not_current_lake = np.not_equal(self.flood_status[nbrs], _CURRENT_LAKE)
        not_flooded = np.not_equal(self.flood_status[nbrs], _FLOODED)
        
        # The following logic block handles the case when a neighbor is 
        # flooded but its outlet is LOWER than the_node, so the_node could
        # be an outlet that flows into a lower lake.
        #
        # We proceed only if there is at least one flooded node
        if np.any(np.logical_not(not_flooded)):
            
            # Examine each neighbor
            for i in range(len(nbrs)):
                
                # If the neighbor is flooded...
                if not not_flooded[i]:
                    
                    # Check to see whether its own outlet is lower than 
                    # the_node. If so, then it does not "count" as being
                    # flooded, because its water level is lower than our
                    # current potential lake outlet.
                    dep_out = self.depression_outlet_map[nbrs[i]]
                    if self._elev[the_node] > self._elev[dep_out]:
                        not_flooded[i] = True

        # Now combine all the issues: any neighbor(s) that is not "bad",
        # too high, part of the current lake, or flooded at a level equal to
        # or higher than the_node, is a potential outlet. So, if there are any
        # neighbor nodes that pass all these tests, then the_node can drain.
        all_probs = np.logical_and(
            np.logical_and(not_bad, not_too_high),
            np.logical_and(not_current_lake, not_flooded))
        if np.any(all_probs):
            return True
        else:
            return False

    def is_valid_outlet(self, the_node):
        """Check if a node is a valid outlet for the depression.

        Parameters
        ----------
        the_node : int
            The node to test.
        nodes_this_depression : array_like of int
            Nodes that form a pit.

        Returns
        -------
        boolean
            ``True`` if the node is a valid outlet. Otherwise, ``False``.
        """
        if self._grid.status_at_node[the_node] == FIXED_VALUE_BOUNDARY:
            return True

        if self.node_can_drain(the_node):
            return True

        return False

    def _record_depression_depth_and_outlet(self, nodes_this_depression,
                                            outlet_id, pit_node):
        """Record information about a depression.

        Record information about this depression/lake in the flood_status,
        depression_depth, and depression_outlet arrays.

        Parameters
        ----------
        nodes_this_depression : iterable of int
            Nodes that form a pit.
        outlet_id : int
            Node that is the outlet of the pit.
        pit_node : int
            Node that is the deepest pit, uniquely associated with this
            depression.
        """
        n = nodes_this_depression

        # three cases possible - new lake is fresh; new lake is smaller than
        # an existing lake (subsumed, and unimportant), new lake is equal to
        # or bigger than old lake (or multiple old lakes). It SHOULDN'T be
        # possible to have two lakes overlapping... We can test this with an
        # assertion that out total # of *tracked* lakes matches the accumulated
        # total of unique vals in lake_map.
        fresh_nodes = np.equal(self._lake_map[n], LOCAL_BAD_INDEX_VALUE)
        if np.all(fresh_nodes):  # a new lake
            self.flood_status[n] = _FLOODED
            self.depression_depth[n] = self._elev[outlet_id] - self._elev[n]
            self.depression_outlet_map[n] = outlet_id
            self._lake_map[n] = pit_node
            self._pits_flooded += 1
            pit_node_where = np.searchsorted(self.pit_node_ids,
                                             pit_node)
            self._unique_pits[pit_node_where] = True
        elif np.any(fresh_nodes):  # lake is bigger than one or more existing
            self.flood_status[n] = _FLOODED
            depth_this_lake = self._elev[outlet_id] - self._elev[n]
            self.depression_depth[n] = depth_this_lake
            self.depression_outlet_map[n] = outlet_id
            # ^these two will just get stamped over as needed
            subsumed_lakes = np.unique(self._lake_map[n])  # IDed by pit_node
            # the final entry is LOCAL_BAD_INDEX_VALUE
            subs_lakes_where = np.searchsorted(self.pit_node_ids,
                                               subsumed_lakes[1:])
            pit_node_where = np.searchsorted(self.pit_node_ids,
                                             pit_node)
            self._unique_pits[subs_lakes_where] = False
            self._unique_pits[pit_node_where] = True
            self._pits_flooded -= (subsumed_lakes.size - 2)
            # -1 for the LOCAL_BAD_INDEX_VALUE that must be present; another -1
            # because a single lake is just replaced by a new lake.
            self._lake_map[n] = pit_node
        else:  # lake is subsumed within an existing lake
            print(' eaten lake')
            assert np.all(np.equal(self.flood_status[n], _CURRENT_LAKE))
            self.flood_status[n] = _FLOODED


    def find_depression_from_pit(self, pit_node, reroute_flow=True):
        """Find the extent of the nodes that form a pit.

        Identify extent of depression/lake whose lowest point is the node
        pit_node (which is a itself a pit, a.k.a., closed depression).

        Parameters
        ----------
        pit_node : int
            The node that is the lowest point of a pit.
        """

        # Place pit_node at top of depression list
        nodes_this_depression = []
        nodes_this_depression.insert(0, pit_node)

        # Flag the pit as being _CURRENT_LAKE (it's the first node in the
        # current lake)
        self.flood_status[pit_node] = _CURRENT_LAKE

        # This flag keeps track of when we're done with this depression
        found_outlet = False

        # Safety check
        count = 0
        max_count = self._grid.number_of_nodes + 1

        while not found_outlet:
            lowest_node_on_perimeter = \
                self.find_lowest_node_on_lake_perimeter(nodes_this_depression)
            # note this can return the supplied node, if - somehow - the
            # surrounding nodes are all LOCAL_BAD_INDEX_VALUE
            # I BELIEVE THE IS_VALID_OUTLET FN SHOULD ASSIGN FLOW DIR
            found_outlet = self.is_valid_outlet(lowest_node_on_perimeter)

            # If we haven't found an outlet, add lowest_node to the lake list
            # and flag it as being part of the current lake/depression
            if not found_outlet:
                nodes_this_depression.append(lowest_node_on_perimeter)
                self.flood_status[lowest_node_on_perimeter] = _CURRENT_LAKE

            # If we HAVE found an outlet, and we are re-routing flow, then
            # assign the proper flow direction to the outlet node. If it is an
            # open boundary, then it drains to itself. Otherwise, call
            # assign_outlet_receiver to find the correct receiver (so that it
            # doesn't simply drain back into the lake)
            elif ('flow__receiver_node' in self._grid.at_node.keys() and
                  reroute_flow):
                if self._grid.status_at_node[lowest_node_on_perimeter] != CORE_NODE:
                    self._grid.at_node['flow__receiver_node'][lowest_node_on_perimeter] = lowest_node_on_perimeter
                else:
                    self.assign_outlet_receiver(lowest_node_on_perimeter)

            # Safety check, in case a bug (ha!) puts us in an infinite loop
            assert (count < max_count), 'too many iterations in lake filler!'
            count += 1

        self.depression_outlets.append(lowest_node_on_perimeter)
        # Now that we've mapped this depression, record it in the arrays
        # depression_depth, depression_outlet, and flood_status
        self._record_depression_depth_and_outlet(nodes_this_depression,
                                                 lowest_node_on_perimeter,
                                                 pit_node)

        # TODO: ideally we need a way to keep track of the number, area extent,
        # and average depth of depressions. Tricky thing is that one might be
        # devoured by another, so would need to be removed from the list.


    def _identify_depressions_and_outlets(self, reroute_flow=True):
        """Find depression and lakes on a topographic surface.

        Find and map the depressions/lakes in a topographic surface,
        given a previously identified list of pits (if any) in the surface.
        """
        self._pits_flooded = 0
        self._unique_pits = np.zeros_like(self.pit_node_ids, dtype=bool)
        #debug_count = 0
        for pit_node in self.pit_node_ids:
            if self.flood_status[pit_node] != _PIT:
                from landlab import BAD_INDEX_VALUE
                self.depression_outlets.append(BAD_INDEX_VALUE)
            else:
                self.find_depression_from_pit(pit_node, reroute_flow)
                self._pits_flooded += 1

        assert len(self.depression_outlets) == self._unique_pits.size

        self.unique_lake_outlets = np.array(self.depression_outlets
                                            )[self._unique_pits]


    def map_depressions(self, pits='flow__sink_flag', reroute_flow=True):
        """Map depressions/lakes in a topographic surface.

        Parameters
        ----------
        pits : array or str or None, optional
            If a field name, the boolean field containing True where pits.
            If an array, either a boolean array of nodes of the pits, or an
            array of pit node IDs. It does not matter whether or not open
            boundary nodes are flagged as pits; they are never treated as such.
            Default is 'flow__sink_flag', the pit field output from
            'route_flow_dn'
        reroute_flow : bool, optional
            If True (default), and the component detects the output fields in
            the grid produced by the route_flow_dn component, this component
            will modify the existing flow fields to route the flow across the
            lake surface(s).
            Ensure you call this method *after* you have already routed flow
            in each loop of your model.

        Examples
        --------
        Test #1: 5x5 raster grid with a diagonal lake.

        >>> import numpy as np
        >>> from landlab import RasterModelGrid
        >>> from landlab.components.flow_routing import (
        ...     DepressionFinderAndRouter)

        >>> rg = RasterModelGrid(5, 5)
        >>> z = rg.add_zeros('node', 'topographic__elevation')
        >>> z[:] = np.array([100., 100.,  95., 100., 100.,
        ...                  100., 101.,  92.,   1., 100.,
        ...                  100., 101.,   2., 101., 100.,
        ...                  100.,   3., 101., 101., 100.,
        ...                   90.,  95., 100., 100., 100.])
        >>> df = DepressionFinderAndRouter(rg)
        >>> df.map_depressions(pits=None, reroute_flow=False)
        >>> df.display_depression_map()  # doctest: +NORMALIZE_WHITESPACE
        . . . . .
        . . . ~ .
        . . ~ . .
        . ~ . . .
        o . . . .
        """
        if self._bc_set_code != self.grid.bc_set_code:
            self.updated_boundary_conditions()
            self._bc_set_code = self.grid.bc_set_code
        self._lake_map.fill(LOCAL_BAD_INDEX_VALUE)
        self.depression_outlet_map.fill(LOCAL_BAD_INDEX_VALUE)
        self.depression_depth.fill(0.)
        self.depression_outlets = []  # reset these
        # Locate nodes with pits
        if type(pits) == str:
            try:
                pits = self._grid.at_node[pits]
                supplied_pits = np.where(pits)[0]
                self.pit_node_ids = as_id_array(
                    np.setdiff1d(supplied_pits, self._grid.boundary_nodes))
                self.number_of_pits = self.pit_node_ids.size
                self.is_pit.fill(False)
                self.is_pit[self.pit_node_ids] = True
            except FieldError:
                self._find_pits()
        elif pits is None:
            self._find_pits()
        else:  # hopefully an array or other sensible iterable
            if len(pits) == self._grid.number_of_nodes:
                supplied_pits = np.where(pits)[0]
            else:  # it's an array of node ids
                supplied_pits = pits
            # remove any boundary nodes from the supplied pit list
            self.pit_node_ids = as_id_array(
                np.setdiff1d(supplied_pits, self._grid.boundary_nodes))

            self.number_of_pits = self.pit_node_ids.size
            self.is_pit.fill(False)
            self.is_pit[self.pit_node_ids] = True
        # Set up "lake code" array
        self.flood_status.fill(_UNFLOODED)
        self.flood_status[self.pit_node_ids] = _PIT

        self._identify_depressions_and_outlets(reroute_flow)

        if reroute_flow and ('flow__receiver_node' in
                             self._grid.at_node.keys()):
            
            self.receivers = self._grid.at_node['flow__receiver_node']
            self.sinks = self._grid.at_node['flow__sink_flag']
            self.grads = self._grid.at_node['topographic__steepest_slope']
            self._route_flow()
            self._reaccumulate_flow()


    def _find_unresolved_neighbors(self, nbrs, receivers):
        """Make and return list of neighbors of node with unresolved flow dir.

        Examples
        --------
        >>> import numpy as np
        >>> from landlab.components import DepressionFinderAndRouter
        >>> from landlab import RasterModelGrid
        >>> rg = RasterModelGrid((7, 8))
        >>> z = rg.add_zeros('node', 'topographic__elevation')
        >>> df = DepressionFinderAndRouter(rg)
        >>> rcvr = np.arange(56)
        >>> rcvr[13] = -1
        >>> rcvr[21] = -1
        >>> rcvr[29] = -1
        >>> rcvr[30] = -1
        >>> nbrs = np.array([23, 30, 21, 14], dtype=int)
        >>> df._find_unresolved_neighbors(nbrs, rcvr)
        array([30, 21])
        """
        #unresolved = np.where(receivers[nbrs] == -1)[0]
        #ur_nbrs = nbrs[unresolved]
        #ur_links = self._grid.links_at_node[unresolved]
        #return (ur_nbrs, ur_links)
        return nbrs[np.where(receivers[nbrs] == -1)[0]]


    def _find_unresolved_neighbors_new(self, nbrs, nbr_links, receivers):
        """Make and return list of neighbors of node with unresolved flow dir.

        Examples
        --------
        >>> import numpy as np
        >>> from landlab.components import DepressionFinderAndRouter
        >>> from landlab import RasterModelGrid
        >>> rg = RasterModelGrid((7, 8))
        >>> z = rg.add_zeros('node', 'topographic__elevation')
        >>> df = DepressionFinderAndRouter(rg)
        >>> rcvr = np.arange(56)
        >>> rcvr[13] = -1
        >>> rcvr[21] = -1
        >>> rcvr[29] = -1
        >>> rcvr[30] = -1
        >>> nbrs = rg.neighbors_at_node[22]
        >>> nbr_links = rg.links_at_node[22]
        >>> df._find_unresolved_neighbors_new(nbrs, nbr_links, rcvr)
        (array([30, 21]), array([43, 35]))
        >>> nbrs = rg.diagonal_adjacent_nodes_at_node[22]
        >>> nbr_links = rg.d8_at_node[22, 4:]
        >>> df._find_unresolved_neighbors_new(nbrs, nbr_links, rcvr)
        (array([29, 13]), array([136, 121]))
        """
        unresolved = np.where(receivers[nbrs] == -1)[0]
        ur_nbrs = nbrs[unresolved]
        ur_links = nbr_links[unresolved]
        return (ur_nbrs, ur_links)


    def _route_flow_for_one_lake(self, outlet, lake_nodes):
        """Route flow across a single lake. Alternative to part of _route_flow.

        Examples
        --------
        >>> from landlab import RasterModelGrid
        >>> import numpy as np
        >>> from landlab.components import DepressionFinderAndRouter
        >>> rg = RasterModelGrid((7, 8))
        >>> z = rg.add_zeros('node', 'topographic__elevation')
        >>> rcvr = rg.add_zeros('node', 'flow__receiver_node', dtype=int)
        >>> rcvr[:] = np.arange(rg.number_of_nodes)
        >>> lake_nodes = np.array([10, 12, 13, 19, 20, 21, 25, 26, 27, 28, 29, 30, 33, 34, 35, 36, 37, 38, 44, 45, 46])
        >>> rcvr[9] = 1
        >>> rcvr[11] = 3
        >>> rcvr[14] = 6
        >>> rcvr[17] = 16
        >>> rcvr[18] = 17
        >>> rcvr[22] = 14  # this is the outlet
        >>> rcvr[41] = 40
        >>> rcvr[42] = 50
        >>> rcvr[43] = 51
        >>> df = DepressionFinderAndRouter(rg)
        >>> df.receivers = rcvr
        >>> df._route_flow_for_one_lake(22, lake_nodes)
        >>> df.receivers
        array([ 0,  1,  2,  3,  4,  5,  6,  7,  8,  1, 19,  3, 13, 22,  6, 15, 16,
               16, 17, 20, 21, 22, 14, 23, 24, 26, 27, 28, 29, 22, 22, 31, 32, 34,
               35, 36, 29, 29, 30, 39, 40, 40, 50, 51, 36, 37, 38, 47, 48, 49, 50,
               51, 52, 53, 54, 55])
        """

        # Flag receiver nodes inside the lake as "unresolved"
        UNRESOLVED = -1
        self.receivers[lake_nodes] = UNRESOLVED

        # We work with two lists: the nodes currently being processed, and
        # the nodes that will be processed on the next iteration. We start with
        # the outlet node as the one being processed, and an empty list of
        # nodes to process next.
        nodes_being_processed = [outlet]
        nodes_to_proc_next = []

        # We must now iterate until we've taken care of all the nodes in the
        # lake. In each iteration, we:
        #  1 - find the unresolved neighbors of nodes being processed
        #  2 - point them toward the nodes being processed
        #  3 - place them on the nodes_to_proc_next list
        # We stop when there are no more nodes to process.
        #    Note that the nested looping will be slow, but could be sped up
        # by translating to cython.
        counter = 0  # counts # of times thru loop as fail-safe
        done = False
        while not done:

            # Get unresolved "regular" neighbors of the current nodes
            for cn in nodes_being_processed:

                # Get active and unresolved neighbors of cn
                (nbrs, lnks) = self._find_unresolved_neighbors_new(
                        self.grid.neighbors_at_node[cn],
                        self.grid.links_at_node[cn], self.receivers)

                # They will now flow to cn
                if nbrs.size > 0:
                    self.receivers[nbrs] = cn
                    if 'flow__link_to_receiver_node' in self._grid.at_node:
                        self._grid.at_node['flow__link_to_receiver_node'][nbrs] = lnks
                        slopes = ((self._elev[nbrs] - self._elev[cn]) /
                                  self._grid.length_of_link[lnks])
                        self._grid.at_node['topographic__steepest_slope'][nbrs] = np.maximum(slopes, 0.0)

                # Place them on the list of nodes to process next
                for n in nbrs:
                    nodes_to_proc_next.append(n)

            # If we're working with a raster that has diagonals, do the same
            # for the diagonal neighbors
            if self._D8:

                # Get unresolved "regular" neighbors of the current nodes
                for cn in nodes_being_processed:

                    # Get active and unresolved diagonal neighbors of cn
#                    nbrs = self._find_unresolved_neighbors(
#                            self._grid._get_diagonal_list(cn), self.receivers)
                    (nbrs, diags) = self._find_unresolved_neighbors_new(
                            self._grid.diagonal_adjacent_nodes_at_node[cn],
                            self._grid.d8_at_node[cn, 4:],
                            self.receivers)

                    # They will now flow to cn
                    if nbrs.size > 0:
                        self.receivers[nbrs] = cn
                        if 'flow__link_to_receiver_node' in self._grid.at_node:
                            self._grid.at_node['flow__link_to_receiver_node'][nbrs] = diags
                            slopes = ((self._elev[nbrs] - self._elev[cn]) /
                                      self._diag_link_length)
                            self._grid.at_node['topographic__steepest_slope'][nbrs] = np.maximum(slopes, 0.0)

                    # Place them on the list of nodes to process next
                    for n in nbrs:
                        nodes_to_proc_next.append(n)

            # Move to the next set of nodes
            nodes_being_processed = nodes_to_proc_next
            nodes_to_proc_next = []
            if not nodes_being_processed:
                done = True

            # Just in case
            counter += 1
            assert (counter < self._grid.number_of_nodes), 'inf loop in lake'


    def _route_flow(self):
        """Route flow across lake flats.

        Route flow across lake flats, which have already been identified.
        """

        # Process each lake.
        for outlet_node, lake_code in zip(self.lake_outlets, self.lake_codes):

            # Get the nodes in the lake
            nodes_in_lake = np.where(self.lake_map == lake_code)[0]

            if len(nodes_in_lake) > 0:

                if self.lake_map[self.receivers[outlet_node]] == lake_code:
                    nbrs = self.grid.active_neighbors_at_node[outlet_node]
                    not_lake = nbrs[np.where(self.lake_map[nbrs] != lake_code)[0]]
                    min_index = np.argmin(self._elev[not_lake])
                    new_receiver = not_lake[min_index]
                    self.receivers[outlet_node] = new_receiver

                assert self.lake_map[self.receivers[outlet_node]] != lake_code, \
                    'outlet of lake drains to itself!'

                # Route flow
                self._route_flow_for_one_lake(outlet_node, nodes_in_lake)

        self.sinks[self.pit_node_ids] = False

<<<<<<< HEAD

    def _route_flow_old(self):
        """Route flow across lake flats.

        Route flow across lake flats, which have already been identified.
        """

        # Process each lake.
        for outlet_node, lake_code in zip(self.lake_outlets, self.lake_codes):

            # Start with an array with the IDs of all nodes in the lake
            nodes_in_lake = np.where(self.lake_map == lake_code)[0]

            # Continue if there are any nodes in the lake
            if len(nodes_in_lake) > 0:

                # Make and initialize arrays of ... ?
                nodes_routed = np.array([outlet_node])
                nodes_on_front = np.array([outlet_node])

                # Make sure the outlet drains to the grid edge
                self._handle_outlet_node(outlet_node, nodes_in_lake)

                # Continue while ... ?
                while (len(nodes_in_lake) + 1) != len(nodes_routed):

                    # Get the IDs of all the active neighbors of those nodes
                    # in the "nodes_on_front" array
                    if self._D8:
                        all_nbrs = np.hstack(
                            (self.grid.active_neighbors_at_node[
                             nodes_on_front],
                             self._grid._get_diagonal_list(
                             nodes_on_front)))
                    else:
                        all_nbrs = self._grid.active_neighbors_at_node[
                            nodes_on_front]

                    outlake = np.logical_not(np.in1d(all_nbrs.flat,
                                                     nodes_in_lake))
                    all_nbrs[outlake.reshape(all_nbrs.shape)] = -1
                    backflow = np.in1d(all_nbrs, nodes_routed)
                    all_nbrs[backflow.reshape(all_nbrs.shape)] = -1
                    (drains_from, unique_indxs) = np.unique(all_nbrs,
                                                            return_index=True)
                    # ^gets flattened, but, usefully, unique_indxs are
                    # *in order*
                    # remember, 1st one is always -1
                    # I bet this is sloooooooooow
                    good_nbrs = drains_from != -1
                    drains_to = nodes_on_front[unique_indxs[good_nbrs] //
                                               self.num_nbrs]
                    # to run the accumulator successfully, we need receivers,
                    # and sinks only. So the priority is sorting out the
                    # receiver field, and sealing the filled sinks (once while
                    # loop is done)
                    self.receivers[drains_from[good_nbrs]] = drains_to
                    # now put the relevant nodes in the relevant places:
                    nodes_on_front = drains_from[good_nbrs]
                    nodes_routed = np.union1d(nodes_routed, nodes_on_front)
                    self.grads[drains_from[good_nbrs]] = 0.
                    # ^downstream grad is 0.
                    #assert ((self.receivers[86225] != 86226) or (self.receivers[86225] != 86226)), 'bad3'
                # now rewire the link connectivity:
                where_receiver_in_ortho = np.equal(
                    self.receivers[nodes_in_lake].reshape(
                        (nodes_in_lake.size, 1)),
                    self.grid.neighbors_at_node[nodes_in_lake, :])
                receiver_in_ortho = where_receiver_in_ortho.sum(
                    axis=1).astype(bool)
                self.grid.at_node[
                    'flow__link_to_receiver_node'].flat[nodes_in_lake[
                        receiver_in_ortho]] = self.grid.links_at_node[
                            nodes_in_lake][where_receiver_in_ortho]
                if self._D8:
                    where_receiver_in_diag = np.equal(
                        self.receivers[nodes_in_lake].reshape(
                            (nodes_in_lake.size, 1)),
                        self.grid.diagonal_adjacent_nodes_at_node[
                            nodes_in_lake, :])
                    receiver_in_diag = where_receiver_in_diag.sum(
                        axis=1).astype(bool)
                    self.grid.at_node[
                        'flow__link_to_receiver_node'].flat[nodes_in_lake[
                            receiver_in_diag]] = \
                                self.grid.d8_at_node[nodes_in_lake, 4:][
                                    where_receiver_in_diag]

        self.sinks[self.pit_node_ids] = False

=======
>>>>>>> 921ea176
    def _reaccumulate_flow(self):
        """Update drainage area, discharge, and upstream order.

        Invoke the accumulator a second time to update drainage area,
        discharge, and upstream order.
        """
        # Calculate drainage area, discharge, and downstr->upstr order
        Q_in = self._grid.at_node['water__unit_flux_in']
        areas = self._grid.cell_area_at_node.copy()
        areas[self._grid.closed_boundary_nodes] = 0.

        self.a, q, s = flow_accum_bw.flow_accumulation(self.receivers,
                                                       node_cell_area=areas,
                                                       runoff_rate=Q_in)

        # finish the property updating:
        self.grid.at_node['drainage_area'][:] = self.a
        self.grid.at_node['surface_water__discharge'][:] = q
        self.grid.at_node['flow__upstream_node_order'][:] = s

    def _handle_outlet_node(self, outlet_node, nodes_in_lake):
        """Ensure the outlet node drains to the grid edge.

        Makes sure the outlet node is drains to the grid edge, not back
        into the depression.
        This exists because if the slope into the lake is steeper than the
        slope out from the (rim lowest) outlet node, the lake won't drain.

        Parameters
        ----------
        outlet_node : int
            The outlet node.
        nodes_in_lake : array_like of int
            The nodes that are contained within the lake.
        """
        if self._grid.status_at_node[outlet_node] == 0:  # it's not a BC
            if self._D8:
                outlet_neighbors = np.hstack(
                    (self._grid.active_neighbors_at_node[outlet_node],
                     self._grid._get_diagonal_list(
                     outlet_node, bad_index=-1)))
            else:
                outlet_neighbors = self._grid.active_neighbors_at_node[
                    outlet_node].copy()
            inlake = np.in1d(outlet_neighbors.flat, nodes_in_lake)
            assert inlake.size > 0
            outlet_neighbors[inlake] = -1
            unique_outs, unique_indxs = np.unique(outlet_neighbors,
                                                  return_index=True)
            out_draining = unique_outs[1:]
            if isinstance(self._grid, landlab.grid.raster.RasterModelGrid):
                link_l = self._link_lengths
            else:  # Voronoi
                link_l = self._link_lengths[
                    self._grid.links_at_node[outlet_node, :]]
            eff_slopes = ((self._elev[outlet_node] -
                           self._elev[out_draining]) /
                          link_l[unique_indxs[1:]])
            lowest = np.argmax(eff_slopes)
            lowest_node = out_draining[lowest]
            # route the flow
            self.receivers[outlet_node] = lowest_node
        else:
            self.receivers[outlet_node] = outlet_node


    def display_depression_map(self):
        """Print a simple character-based map of depressions/lakes."""
        # Find the outlet nodes (just for display purposes)
        is_outlet = np.zeros(self._grid.number_of_nodes, dtype=bool)
        for i in self._grid.core_nodes:
            if self.flood_status[i] == _FLOODED:
                is_outlet[self.depression_outlet_map[i]] = True

        n = 0
        for r in range(self._grid.number_of_node_rows):
            for c in range(self._grid.number_of_node_columns):
                if is_outlet[n]:
                    print('o', end=' ')
                elif self.flood_status[n] == _UNFLOODED:
                    print('.', end=' ')
                else:
                    print('~', end=' ')
                n += 1
            print()

    @property
    def lake_outlets(self):
        """
        Returns the *unique* outlets for each lake, in same order as the
        return from lake_codes.
        """
        return np.array(self.depression_outlets)[self._unique_pits]

    @property
    def lake_codes(self):
        """
        Returns the *unique* code assigned to each unique lake. These are
        the values used to map the lakes in the property "lake_map".
        """
        return self.pit_node_ids[self._unique_pits]

    @property
    def number_of_lakes(self):
        """
        Return the number of individual lakes.
        """
        return self._unique_pits.sum()

    @property
    def lake_map(self):
        """
        Return an array of ints, where each node within a lake is labelled
        with a unique (non-consecutive) code corresponding to each unique
        lake. The codes used can be obtained with *lake_codes*.
        Nodes not in a lake are labelled with LOCAL_BAD_INDEX_VALUE.
        """
        return self._lake_map

    @property
    def lake_at_node(self):
        """
        Return a boolean array, True if the node is flooded, False otherwise.
        """
        return self._lake_map != LOCAL_BAD_INDEX_VALUE

    @property
    def lake_areas(self):
        """
        A nlakes-long array of the area of each lake. The order is the same as
        that returned by *lake_codes*.
        """
        lake_areas = np.empty(self.number_of_lakes)
        lake_counter = 0
        for lake_code in self.lake_codes:
            each_cell_in_lake = self._grid.cell_area_at_node[self.lake_map ==
                                                             lake_code]
            lake_areas[lake_counter] = each_cell_in_lake.sum()
            lake_counter += 1
        return lake_areas

    @property
    def lake_volumes(self):
        """
        A nlakes-long array of the volume of each lake. The order is the same
        as that returned by *lake_codes*.
        """
        lake_vols = np.empty(self.number_of_lakes)
        lake_counter = 0
        col_vols = self._grid.cell_area_at_node * self.depression_depth
        for lake_code in self.lake_codes:
            each_cell_in_lake = col_vols[self.lake_map == lake_code]
            lake_vols[lake_counter] = each_cell_in_lake.sum()
            lake_counter += 1
        return lake_vols<|MERGE_RESOLUTION|>--- conflicted
+++ resolved
@@ -1143,99 +1143,6 @@
 
         self.sinks[self.pit_node_ids] = False
 
-<<<<<<< HEAD
-
-    def _route_flow_old(self):
-        """Route flow across lake flats.
-
-        Route flow across lake flats, which have already been identified.
-        """
-
-        # Process each lake.
-        for outlet_node, lake_code in zip(self.lake_outlets, self.lake_codes):
-
-            # Start with an array with the IDs of all nodes in the lake
-            nodes_in_lake = np.where(self.lake_map == lake_code)[0]
-
-            # Continue if there are any nodes in the lake
-            if len(nodes_in_lake) > 0:
-
-                # Make and initialize arrays of ... ?
-                nodes_routed = np.array([outlet_node])
-                nodes_on_front = np.array([outlet_node])
-
-                # Make sure the outlet drains to the grid edge
-                self._handle_outlet_node(outlet_node, nodes_in_lake)
-
-                # Continue while ... ?
-                while (len(nodes_in_lake) + 1) != len(nodes_routed):
-
-                    # Get the IDs of all the active neighbors of those nodes
-                    # in the "nodes_on_front" array
-                    if self._D8:
-                        all_nbrs = np.hstack(
-                            (self.grid.active_neighbors_at_node[
-                             nodes_on_front],
-                             self._grid._get_diagonal_list(
-                             nodes_on_front)))
-                    else:
-                        all_nbrs = self._grid.active_neighbors_at_node[
-                            nodes_on_front]
-
-                    outlake = np.logical_not(np.in1d(all_nbrs.flat,
-                                                     nodes_in_lake))
-                    all_nbrs[outlake.reshape(all_nbrs.shape)] = -1
-                    backflow = np.in1d(all_nbrs, nodes_routed)
-                    all_nbrs[backflow.reshape(all_nbrs.shape)] = -1
-                    (drains_from, unique_indxs) = np.unique(all_nbrs,
-                                                            return_index=True)
-                    # ^gets flattened, but, usefully, unique_indxs are
-                    # *in order*
-                    # remember, 1st one is always -1
-                    # I bet this is sloooooooooow
-                    good_nbrs = drains_from != -1
-                    drains_to = nodes_on_front[unique_indxs[good_nbrs] //
-                                               self.num_nbrs]
-                    # to run the accumulator successfully, we need receivers,
-                    # and sinks only. So the priority is sorting out the
-                    # receiver field, and sealing the filled sinks (once while
-                    # loop is done)
-                    self.receivers[drains_from[good_nbrs]] = drains_to
-                    # now put the relevant nodes in the relevant places:
-                    nodes_on_front = drains_from[good_nbrs]
-                    nodes_routed = np.union1d(nodes_routed, nodes_on_front)
-                    self.grads[drains_from[good_nbrs]] = 0.
-                    # ^downstream grad is 0.
-                    #assert ((self.receivers[86225] != 86226) or (self.receivers[86225] != 86226)), 'bad3'
-                # now rewire the link connectivity:
-                where_receiver_in_ortho = np.equal(
-                    self.receivers[nodes_in_lake].reshape(
-                        (nodes_in_lake.size, 1)),
-                    self.grid.neighbors_at_node[nodes_in_lake, :])
-                receiver_in_ortho = where_receiver_in_ortho.sum(
-                    axis=1).astype(bool)
-                self.grid.at_node[
-                    'flow__link_to_receiver_node'].flat[nodes_in_lake[
-                        receiver_in_ortho]] = self.grid.links_at_node[
-                            nodes_in_lake][where_receiver_in_ortho]
-                if self._D8:
-                    where_receiver_in_diag = np.equal(
-                        self.receivers[nodes_in_lake].reshape(
-                            (nodes_in_lake.size, 1)),
-                        self.grid.diagonal_adjacent_nodes_at_node[
-                            nodes_in_lake, :])
-                    receiver_in_diag = where_receiver_in_diag.sum(
-                        axis=1).astype(bool)
-                    self.grid.at_node[
-                        'flow__link_to_receiver_node'].flat[nodes_in_lake[
-                            receiver_in_diag]] = \
-                                self.grid.d8_at_node[nodes_in_lake, 4:][
-                                    where_receiver_in_diag]
-
-        self.sinks[self.pit_node_ids] = False
-
-=======
->>>>>>> 921ea176
     def _reaccumulate_flow(self):
         """Update drainage area, discharge, and upstream order.
 
