--- conflicted
+++ resolved
@@ -25,12 +25,8 @@
     --------
     >>> import numpy as np
     >>> from landlab import RasterModelGrid, CLOSED_BOUNDARY
-<<<<<<< HEAD
-    >>> from landlab.components import FlowRouter, FastscapeEroder
+    >>> from landlab.components import FlowAccumulator, FastscapeEroder
     >>> from landlab.components import ChiFinder
-=======
-    >>> from landlab.components import FlowAccumulator, FastscapeEroder
->>>>>>> 6bd8375f
     >>> mg = RasterModelGrid((3, 4), 1.)
     >>> for nodes in (mg.nodes_at_right_edge, mg.nodes_at_bottom_edge,
     ...               mg.nodes_at_top_edge):
@@ -250,12 +246,8 @@
         --------
         >>> import numpy as np
         >>> from landlab import RasterModelGrid, CLOSED_BOUNDARY
-<<<<<<< HEAD
-        >>> from landlab.components import FlowRouter
+        >>> from landlab.components import FlowAccumulator
         >>> from landlab.components import ChiFinder
-=======
-        >>> from landlab.components import FlowAccumulator
->>>>>>> 6bd8375f
         >>> mg = RasterModelGrid((5, 4), 1.)
         >>> for nodes in (mg.nodes_at_right_edge, mg.nodes_at_bottom_edge,
         ...               mg.nodes_at_top_edge):
@@ -307,12 +299,8 @@
         --------
         >>> import numpy as np
         >>> from landlab import RasterModelGrid, CLOSED_BOUNDARY
-<<<<<<< HEAD
-        >>> from landlab.components import FlowRouter
+        >>> from landlab.components import FlowAccumulator
         >>> from landlab.components import ChiFinder
-=======
-        >>> from landlab.components import FlowAccumulator
->>>>>>> 6bd8375f
         >>> mg = RasterModelGrid((5, 4), 3.)
         >>> for nodes in (mg.nodes_at_right_edge, mg.nodes_at_bottom_edge,
         ...               mg.nodes_at_top_edge):
@@ -402,12 +390,8 @@
         --------
         >>> import numpy as np
         >>> from landlab import RasterModelGrid, CLOSED_BOUNDARY
-<<<<<<< HEAD
-        >>> from landlab.components import FlowRouter
+        >>> from landlab.components import FlowAccumulator
         >>> from landlab.components import ChiFinder
-=======
-        >>> from landlab.components import FlowAccumulator
->>>>>>> 6bd8375f
         >>> mg = RasterModelGrid((5, 4), 2.)
         >>> for nodes in (mg.nodes_at_right_edge, mg.nodes_at_bottom_edge,
         ...               mg.nodes_at_top_edge):
@@ -463,12 +447,8 @@
         --------
         >>> import numpy as np
         >>> from landlab import RasterModelGrid, CLOSED_BOUNDARY
-<<<<<<< HEAD
-        >>> from landlab.components import FlowRouter
+        >>> from landlab.components import FlowAccumulator
         >>> from landlab.components import ChiFinder
-=======
-        >>> from landlab.components import FlowAccumulator
->>>>>>> 6bd8375f
         >>> mg = RasterModelGrid((3, 4), 1.)
         >>> for nodes in (mg.nodes_at_right_edge, mg.nodes_at_bottom_edge,
         ...               mg.nodes_at_top_edge):
@@ -508,11 +488,7 @@
         --------
         >>> import numpy as np
         >>> from landlab import RasterModelGrid, CLOSED_BOUNDARY
-<<<<<<< HEAD
-        >>> from landlab.components import FlowRouter, ChiFinder
-=======
-        >>> from landlab.components import FlowAccumulator
->>>>>>> 6bd8375f
+        >>> from landlab.components import FlowAccumulator, ChiFinder
         >>> mg = RasterModelGrid((3, 4), 1.)
         >>> for nodes in (mg.nodes_at_right_edge, mg.nodes_at_bottom_edge,
         ...               mg.nodes_at_top_edge):
@@ -611,12 +587,8 @@
 
         >>> from landlab import imshow_grid_at_node
         >>> from landlab import RasterModelGrid, CLOSED_BOUNDARY
-<<<<<<< HEAD
-        >>> from landlab.components import FlowRouter, FastscapeEroder
+        >>> from landlab.components import FlowAccumulator, FastscapeEroder
         >>> from landlab.components import ChiFinder
-=======
-        >>> from landlab.components import FlowAccumulator, FastscapeEroder
->>>>>>> 6bd8375f
         >>> mg = RasterModelGrid((5, 5), 100.)
         >>> for nodes in (mg.nodes_at_right_edge, mg.nodes_at_bottom_edge,
         ...               mg.nodes_at_top_edge):
