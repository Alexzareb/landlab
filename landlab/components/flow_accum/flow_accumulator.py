--- conflicted
+++ resolved
@@ -14,20 +14,6 @@
 
 import warnings
 
-<<<<<<< HEAD
-from landlab import FieldError, Component
-from landlab import RasterModelGrid, VoronoiDelaunayGrid, NetworkModelGrid  # for type tests
-from landlab.utils.return_array import return_array_at_node
-
-from landlab.core.messages import warning_message
-
-from landlab.components.flow_accum import flow_accum_bw
-from landlab.components.flow_accum import flow_accum_to_n
-
-from landlab import BAD_INDEX_VALUE
-import six
-=======
->>>>>>> afff33c9
 import numpy as np
 import six
 
@@ -75,28 +61,9 @@
         -  At Grid: D data structure: *flow__data_structure_D*
 
     The FlowDirector component will add additional ModelGrid fields.
-<<<<<<< HEAD
-    DirectToOne methods(Steepest/D4 and D8) and DirectToMany(NAMES HERE) use
-    different model grid fields.
-
-    DirectToOne Methods (Steeptest/D4 and D8) store the following as ModelGrid
-    fields:
-
-        -  Node array of receivers (nodes that receive flow), or ITS OWN ID if
-           there is no receiver: *'flow__receiver_node'*
-        -  Node array of steepest downhill slopes:
-           *'topographic__steepest_slope'*
-        -  Node array containing ID of link that leads from each node to its
-           receiver, or BAD_INDEX_VALUE if no link:
-           *'flow__link_to_receiver_node'*
-        -  Boolean node array of all local lows: *'flow__sink_flag'*
-        -  Link array identifing if flow goes with (1) or against (-1) the link
-           direction: *'flow__link_direction'*
-=======
     DirectToOne methods(Steepest/D4 and D8) and DirectToMany(DINF and MFD) use
     the same model grid field names. Some of these fields will be different
     shapes if a DirectToOne or a DirectToMany method is used.
->>>>>>> afff33c9
 
     The FlowDirectors store the following as ModelGrid fields:
 
@@ -115,11 +82,7 @@
             methods and has the shape (n-nodes x max number of receivers).
         -  Boolean node array of all local lows: *'flow__sink_flag'*
         -  Link array identifing if flow goes with (1) or against (-1) the link
-<<<<<<< HEAD
-           direction: *'flow__link_direction'*
-=======
            direction: *'flow_link_direction'*
->>>>>>> afff33c9
 
     The primary method of this class is :func:`run_one_step`.
 
@@ -662,83 +625,6 @@
     array([0, 0, 2, 1])
     """
 
-<<<<<<< HEAD
-    _name = 'FlowAccumulator'
-
-    _input_var_names = ('topographic__elevation',
-                        'water__unit_flux_in'
-                        )
-
-    _output_var_names = ('drainage_area',
-                         'surface_water__discharge',
-                         'flow__upstream_node_order',
-                         'flow__nodes_not_in_stack',
-                         'flow__data_structure_delta',
-                         'flow__data_structure_D'
-                         )
-
-    _var_units = {'topographic__elevation': 'm',
-                  'flow__receiver_node': 'm',
-                  'water__unit_flux_in': 'm/s',
-                  'drainage_area': 'm**2',
-                  'surface_water__discharge': 'm**3/s',
-                  'flow__upstream_node_order': '-',
-                  'flow__data_structure_delta': '-',
-                  'flow__data_structure_D': '-',
-                  'flow__nodes_not_in_stack': '-'
-                  }
-
-    _var_mapping = {'topographic__elevation': 'node',
-                    'flow__receiver_node': 'node',
-                    'water__unit_flux_in': 'node',
-                    'drainage_area': 'node',
-                    'surface_water__discharge': 'node',
-                    'flow__upstream_node_order': 'node',
-                    'flow__nodes_not_in_stack': 'grid',
-                    'flow__data_structure_delta': 'node',
-                    'flow__data_structure_D': 'grid',
-                    }
-    _var_doc = {
-        'topographic__elevation': 'Land surface topographic elevation',
-        'flow__receiver_node':
-            'Node array of receivers (node that receives flow from current '
-            'node)',
-        'drainage_area':
-            "Upstream accumulated surface area contributing to the node's "
-            "discharge",
-        'surface_water__discharge': 'Discharge of water through each node',
-        'water__unit_flux_in':
-            'External volume water per area per time input to each node '
-            '(e.g., rainfall rate)',
-        'flow__upstream_node_order':
-            'Node array containing downstream-to-upstream ordered list of '
-            'node IDs',
-        'flow__data_structure_delta':
-            'Node array containing the elements delta[1:] of the data '
-            'structure "delta" used for construction of the downstream-to-'
-            'upstream node array',
-        'flow__data_structure_D':
-            'Array containing the data structure D used for construction'
-            'of the downstream-to-upstream node array. Stored at Grid.',
-        'flow__nodes_not_in_stack':
-            'Boolean value indicating if there are any nodes that have not yet'
-            'been added to the stack stored in flow__upstream_node_order.'
-               }
-
-    def __init__(self,
-                 grid,
-                 surface='topographic__elevation',
-                 flow_director='FlowDirectorSteepest',
-                 runoff_rate=None,
-                 depression_finder=None,
-                 **kwargs):
-        """
-        Initialize the FlowAccumulator component.
-
-        Saves the grid, tests grid type, tests imput types and compatability
-        for the flow_director and depression_finder keyword arguments, tests
-        the argument of runoff_rate, and initializes new fields.
-=======
     _name = "FlowAccumulator"
 
     _input_var_names = ("topographic__elevation", "water__unit_flux_in")
@@ -810,7 +696,6 @@
         compatability for the flow_director and depression_finder
         keyword arguments, tests the argument of runoff_rate, and
         initializes new fields.
->>>>>>> afff33c9
         """
         super(FlowAccumulator, self).__init__(grid)
         # Keep a local reference to the grid
@@ -831,13 +716,6 @@
 
         if self._is_Network:
             try:
-<<<<<<< HEAD
-                node_cell_area = self._grid.at_node['cell_area_at_node']
-            except FieldError:
-                raise FieldError('In order for the FlowAccumulator to work, the '
-                                 'grid must have an at-node field called '
-                                 'cell_area_at_node.')
-=======
                 node_cell_area = self._grid.at_node["cell_area_at_node"]
             except FieldError:
                 raise FieldError(
@@ -845,7 +723,6 @@
                     "grid must have an at-node field called "
                     "cell_area_at_node."
                 )
->>>>>>> afff33c9
         else:
             node_cell_area = self._grid.cell_area_at_node.copy()
             node_cell_area[self._grid.closed_boundary_nodes] = 0.
@@ -900,18 +777,6 @@
             self.delta_structure = grid.at_node["flow__data_structure_delta"]
 
         try:
-<<<<<<< HEAD
-            D = BAD_INDEX_VALUE * grid.ones(at='link', dtype=int)
-            D_structure = np.array([D], dtype=object)
-            self.D_structure = grid.add_field('flow__data_structure_D',
-                                              D_structure,
-                                              at='grid',
-                                              dtype=object,
-                                              noclobber=False)
-
-        except FieldError:
-            self.D_structure = grid.at_grid['flow__data_structure_D']
-=======
             D = BAD_INDEX_VALUE * grid.ones(at="link", dtype=int)
             D_structure = np.array([D], dtype=object)
             self.D_structure = grid.add_field(
@@ -924,7 +789,6 @@
 
         except FieldError:
             self.D_structure = grid.at_grid["flow__data_structure_D"]
->>>>>>> afff33c9
 
         self.nodes_not_in_stack = True
 
@@ -1012,24 +876,6 @@
         source_nodes = np.where(num_donors == 0)[0]
         return source_nodes
 
-    @property
-    def link_order_upstream(self):
-        """Return the upstream order of active links."""
-        if self.flow_director.to_n_receivers == 'one':
-            downstream_links = self._grid['node']['flow__link_to_receiver_node'][self.node_order_upstream]
-            return downstream_links[downstream_links != BAD_INDEX_VALUE]
-
-        else:
-            raise NotImplementedError('not implemented for to_many')
-
-    @property
-    def headwater_nodes(self):
-        """ """
-        delta = np.concatenate(([0], self.delta_structure))
-        num_donors = np.diff(delta) # note closed nodes have a value of 1 here since they flow to themselves
-        source_nodes = np.where(num_donors == 0)[0]
-        return source_nodes
-
     def _test_water_inputs(self, grid, runoff_rate):
         """Test inputs for runoff_rate and water__unit_flux_in."""
         if "water__unit_flux_in" not in grid.at_node:
@@ -1293,31 +1139,6 @@
                 if self.flow_director._name is "FlowDirectorSteepest":
                     self.flow_director._determine_link_directions()
 
-<<<<<<< HEAD
-            else:
-                # step 2. Get r
-                r = self._grid['node']['flow__receiver_node']
-
-                # step 2. Stack, D, delta construction
-                nd = flow_accum_bw._make_number_of_donors_array(r)
-                delta = flow_accum_bw._make_delta_array(nd)
-                D = flow_accum_bw._make_array_of_donors(r, delta)
-                s = flow_accum_bw.make_ordered_node_array(r)
-
-                # put theese in grid so that depression finder can use it.
-                # store the generated data in the grid
-                self._grid['node']['flow__data_structure_delta'][:] = delta[1:]
-                self._grid['node']['flow__upstream_node_order'][:] = s
-                self._grid['grid']['flow__data_structure_D'][0] = np.array([D], dtype=object)
-
-                # step 4. Accumulate (to one or to N depending on direction method. )
-                a, q = flow_accum_bw.find_drainage_area_and_discharge(s,
-                                                                      r,
-                                                                      self.node_cell_area,
-                                                                      self._grid.at_node['water__unit_flux_in'])
-                self._grid['node']['drainage_area'][:] = a
-                self._grid['node']['surface_water__discharge'][:] = q
-=======
             # step 3. Stack, D, delta construction
             nd = as_id_array(flow_accum_bw._make_number_of_donors_array(r))
             delta = as_id_array(flow_accum_bw._make_delta_array(nd))
@@ -1332,7 +1153,6 @@
 
             # step 4. Accumulate (to one or to N depending on direction method)
             a[:], q[:] = self._accumulate_A_Q_to_one(s, r)
->>>>>>> afff33c9
 
         else:
             # Get p
@@ -1346,28 +1166,6 @@
 
             # put theese in grid so that depression finder can use it.
             # store the generated data in the grid
-<<<<<<< HEAD
-            self._grid['node']['flow__data_structure_delta'][:] = delta[1:]
-            self._grid['grid']['flow__data_structure_D'][0] = np.array([D], dtype=object)
-            self._grid['node']['flow__upstream_node_order'][:] = s
-
-            # step 3. Run depression finder if passed
-            # at present this must go at the end.
-
-            # step 4. Accumulate (to one or to N depending on direction method. )
-            a, q = flow_accum_to_n.find_drainage_area_and_discharge_to_n(s,
-                                                                         r,
-                                                                         p,
-                                                                         self.node_cell_area,
-                                                                         self._grid.at_node['water__unit_flux_in'])
-            # store drainage area and discharge.
-            self._grid['node']['drainage_area'][:] = a
-            self._grid['node']['surface_water__discharge'][:] = q
-
-            # at the moment, this is where the depression finder needs to live.
-            if self.depression_finder_provided is not None:
-                self.depression_finder.map_depressions()
-=======
             self._grid["node"]["flow__data_structure_delta"][:] = delta[1:]
             self._grid["grid"]["flow__data_structure_D"][0] = np.array(
                 [D], dtype=object
@@ -1377,7 +1175,6 @@
 
             # step 4. Accumulate (to one or to N depending on direction method)
             a[:], q[:] = self._accumulate_A_Q_to_n(s, r, p)
->>>>>>> afff33c9
 
         return (a, q)
 
